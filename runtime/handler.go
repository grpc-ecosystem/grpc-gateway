package runtime

import (
	"fmt"
	"io"
	"net/http"
	"net/textproto"

	"github.com/golang/protobuf/proto"
	"github.com/therealwardo/grpc-gateway/runtime/internal"
	"golang.org/x/net/context"
	"google.golang.org/grpc/codes"
	"google.golang.org/grpc/grpclog"
	"google.golang.org/grpc/status"
)

// ForwardResponseStream forwards the stream from gRPC server to REST client.
func ForwardResponseStream(ctx context.Context, mux *ServeMux, marshaler Marshaler, w http.ResponseWriter, req *http.Request, recv func() (proto.Message, error), opts ...func(context.Context, http.ResponseWriter, proto.Message) error) {
	f, ok := w.(http.Flusher)
	if !ok {
		grpclog.Printf("Flush not supported in %T", w)
		http.Error(w, "unexpected type of web server", http.StatusInternalServerError)
		return
	}

	md, ok := ServerMetadataFromContext(ctx)
	if !ok {
		grpclog.Printf("Failed to extract ServerMetadata from context")
		http.Error(w, "unexpected error", http.StatusInternalServerError)
		return
	}
	handleForwardResponseServerMetadata(w, mux, md)

	w.Header().Set("Transfer-Encoding", "chunked")
	w.Header().Set("Content-Type", marshaler.ContentType(nil))
	if err := handleForwardResponseOptions(ctx, w, nil, opts); err != nil {
		HTTPError(ctx, mux, marshaler, w, req, err)
		return
	}
<<<<<<< HEAD
	w.WriteHeader(http.StatusOK)
	f.Flush()
	ctSet := false
=======

	var delimiter []byte
	if d, ok := marshaler.(Delimited); ok {
		delimiter = d.Delimiter()
	} else {
	    delimiter = []byte("\n")
	}

	var wroteHeader bool
>>>>>>> 7542c765
	for {
		resp, err := recv()
		if err == io.EOF {
			return
		}
		if err != nil {
			handleForwardResponseStreamError(wroteHeader, marshaler, w, err)
			return
		}
		if err := handleForwardResponseOptions(ctx, w, resp, opts); err != nil {
			handleForwardResponseStreamError(wroteHeader, marshaler, w, err)
			return
		}

		chunk := streamChunk(resp, nil)
		if !ctSet {
			w.Header().Set("Content-Type", marshaler.ContentType(chunk))
			ctSet = true
		}
		buf, err := marshaler.Marshal(chunk)
		if err != nil {
			grpclog.Printf("Failed to marshal response chunk: %v", err)
			handleForwardResponseStreamError(wroteHeader, marshaler, w, err)
			return
		}
		if _, err = w.Write(buf); err != nil {
			grpclog.Printf("Failed to send response chunk: %v", err)
			return
		}
		wroteHeader = true
		if _, err = w.Write(delimiter); err != nil {
			grpclog.Printf("Failed to send delimiter chunk: %v", err)
			return
		}
		f.Flush()
	}
}

func handleForwardResponseServerMetadata(w http.ResponseWriter, mux *ServeMux, md ServerMetadata) {
	for k, vs := range md.HeaderMD {
		if h, ok := mux.outgoingHeaderMatcher(k); ok {
			for _, v := range vs {
				w.Header().Add(h, v)
			}
		}
	}
}

func handleForwardResponseTrailerHeader(w http.ResponseWriter, md ServerMetadata) {
	for k := range md.TrailerMD {
		tKey := textproto.CanonicalMIMEHeaderKey(fmt.Sprintf("%s%s", MetadataTrailerPrefix, k))
		w.Header().Add("Trailer", tKey)
	}
}

func handleForwardResponseTrailer(w http.ResponseWriter, md ServerMetadata) {
	for k, vs := range md.TrailerMD {
		tKey := fmt.Sprintf("%s%s", MetadataTrailerPrefix, k)
		for _, v := range vs {
			w.Header().Add(tKey, v)
		}
	}
}

// ForwardResponseMessage forwards the message "resp" from gRPC server to REST client.
func ForwardResponseMessage(ctx context.Context, mux *ServeMux, marshaler Marshaler, w http.ResponseWriter, req *http.Request, resp proto.Message, opts ...func(context.Context, http.ResponseWriter, proto.Message) error) {
	md, ok := ServerMetadataFromContext(ctx)
	if !ok {
		grpclog.Printf("Failed to extract ServerMetadata from context")
	}

	handleForwardResponseServerMetadata(w, mux, md)
	handleForwardResponseTrailerHeader(w, md)
	w.Header().Set("Content-Type", marshaler.ContentType(resp))
	if err := handleForwardResponseOptions(ctx, w, resp, opts); err != nil {
		HTTPError(ctx, mux, marshaler, w, req, err)
		return
	}

	buf, err := marshaler.Marshal(resp)
	if err != nil {
		grpclog.Printf("Marshal error: %v", err)
		HTTPError(ctx, mux, marshaler, w, req, err)
		return
	}

	if _, err = w.Write(buf); err != nil {
		grpclog.Printf("Failed to write response: %v", err)
	}

	handleForwardResponseTrailer(w, md)
}

func handleForwardResponseOptions(ctx context.Context, w http.ResponseWriter, resp proto.Message, opts []func(context.Context, http.ResponseWriter, proto.Message) error) error {
	if len(opts) == 0 {
		return nil
	}
	for _, opt := range opts {
		if err := opt(ctx, w, resp); err != nil {
			grpclog.Printf("Error handling ForwardResponseOptions: %v", err)
			return err
		}
	}
	return nil
}

func handleForwardResponseStreamError(wroteHeader bool, marshaler Marshaler, w http.ResponseWriter, err error) {
	buf, merr := marshaler.Marshal(streamChunk(nil, err))
	if merr != nil {
		grpclog.Printf("Failed to marshal an error: %v", merr)
		return
	}
	if !wroteHeader {
		s, ok := status.FromError(err)
		if !ok {
			s = status.New(codes.Unknown, err.Error())
		}
		w.WriteHeader(HTTPStatusFromCode(s.Code()))
	}
	if _, werr := w.Write(buf); werr != nil {
		grpclog.Printf("Failed to notify error to client: %v", werr)
		return
	}
}

func streamChunk(result proto.Message, err error) map[string]proto.Message {
	if err != nil {
		grpcCode := codes.Unknown
		if s, ok := status.FromError(err); ok {
			grpcCode = s.Code()
		}
		httpCode := HTTPStatusFromCode(grpcCode)
		return map[string]proto.Message{
			"error": &internal.StreamError{
				GrpcCode:   int32(grpcCode),
				HttpCode:   int32(httpCode),
				Message:    err.Error(),
				HttpStatus: http.StatusText(httpCode),
			},
		}
	}
	if result == nil {
		return streamChunk(nil, fmt.Errorf("empty response"))
	}
	return map[string]proto.Message{"result": result}
}<|MERGE_RESOLUTION|>--- conflicted
+++ resolved
@@ -7,7 +7,7 @@
 	"net/textproto"
 
 	"github.com/golang/protobuf/proto"
-	"github.com/therealwardo/grpc-gateway/runtime/internal"
+	"github.com/grpc-ecosystem/grpc-gateway/runtime/internal"
 	"golang.org/x/net/context"
 	"google.golang.org/grpc/codes"
 	"google.golang.org/grpc/grpclog"
@@ -37,21 +37,16 @@
 		HTTPError(ctx, mux, marshaler, w, req, err)
 		return
 	}
-<<<<<<< HEAD
-	w.WriteHeader(http.StatusOK)
-	f.Flush()
-	ctSet := false
-=======
 
 	var delimiter []byte
 	if d, ok := marshaler.(Delimited); ok {
 		delimiter = d.Delimiter()
 	} else {
-	    delimiter = []byte("\n")
+		delimiter = []byte("\n")
 	}
 
 	var wroteHeader bool
->>>>>>> 7542c765
+	ctSet := false
 	for {
 		resp, err := recv()
 		if err == io.EOF {
