package runtime

import (
	"encoding/json"
	"fmt"
	"io"

	"google.golang.org/genproto/protobuf/field_mask"
	"google.golang.org/protobuf/proto"
	"google.golang.org/protobuf/reflect/protoreflect"
)

func getFieldByName(fields protoreflect.FieldDescriptors, name string) protoreflect.FieldDescriptor {
	fd := fields.ByName(protoreflect.Name(name))
	if fd != nil {
		return fd
	}

	return fields.ByJSONName(name)
}

// FieldMaskFromRequestBody creates a FieldMask printing all complete paths from the JSON body.
func FieldMaskFromRequestBody(r io.Reader, msg proto.Message) (*field_mask.FieldMask, error) {
	fm := &field_mask.FieldMask{}
	var root interface{}

	if err := json.NewDecoder(r).Decode(&root); err != nil {
		if err == io.EOF {
			return fm, nil
		}
		return nil, err
	}

	queue := []fieldMaskPathItem{{node: root, msg: msg.ProtoReflect()}}
	var repeatedChild *fieldMaskPathItem
	for len(queue) > 0 {
		// dequeue an item
		item := queue[0]
		queue = queue[1:]

		m, ok := item.node.(map[string]interface{})
		switch {
		case ok:
			// if the item is an object, then enqueue all of its children
			for k, v := range m {
				if item.msg == nil {
					return nil, fmt.Errorf("JSON structure did not match request type")
				}

				fd := getFieldByName(item.msg.Descriptor().Fields(), k)
				if fd == nil {
					return nil, fmt.Errorf("could not find field %q in %q", k, item.msg.Descriptor().FullName())
				}

				if isDynamicProtoMessage(fd.Message()) {
					for _, p := range buildPathsBlindly(k, v) {
						newPath := p
						if item.path != "" {
							newPath = item.path + "." + newPath
						}
						queue = append(queue, fieldMaskPathItem{path: newPath})
					}
					continue
				}

				child := fieldMaskPathItem{
					node: v,
				}
				if item.path == "" {
					child.path = string(fd.FullName().Name())
				} else {
					child.path = item.path + "." + string(fd.FullName().Name())
				}

				switch {
				case fd.IsList(), fd.IsMap():
					if repeatedChild != nil {
						// This is implied by the rule that any repeated fields must be
						// last in the paths.
						// Ref: https://github.com/protocolbuffers/protobuf/blob/6b0ff74ecf63e26c7315f6745de36aff66deb59d/src/google/protobuf/field_mask.proto#L85-L86
						return nil, fmt.Errorf("only one repeated value is allowed per field_mask")
					}
					repeatedChild = &child
					// Don't add to paths until the end
				case fd.Message() != nil:
					child.msg = item.msg.Get(fd).Message()
					fallthrough
				default:
					queue = append(queue, child)
				}
<<<<<<< HEAD

				var path string
				if item.path == "" {
					path = protoName
				} else {
					path = item.path + "." + protoName
				}
				queue = append(queue, fieldMaskPathItem{path: path, node: v, md: subMd})
=======
>>>>>>> 0e11f6f8
			}
		case len(item.path) > 0:
			// otherwise, it's a leaf node so print its path
			fm.Paths = append(fm.Paths, item.path)
		}
	}

	// Add any repeated fields last, as per
	// https://github.com/protocolbuffers/protobuf/blob/6b0ff74ecf63e26c7315f6745de36aff66deb59d/src/google/protobuf/field_mask.proto#L85-L86
	if repeatedChild != nil {
		fm.Paths = append(fm.Paths, repeatedChild.path)
	}

	return fm, nil
}

func isDynamicProtoMessage(md protoreflect.MessageDescriptor) bool {
	return md != nil && (md.FullName() == "google.protobuf.Struct" || md.FullName() == "google.protobuf.Value")
}

// buildPathsBlindly does not attempt to match proto field names to the
// json value keys.  Instead it relies completely on the structure of
// the unmarshalled json contained within in.
// Returns a slice containing all subpaths with the root at the
// passed in name and json value.
func buildPathsBlindly(name string, in interface{}) []string {
	m, ok := in.(map[string]interface{})
	if !ok {
		return []string{name}
	}

	var paths []string
	queue := []fieldMaskPathItem{{path: name, node: m}}
	for len(queue) > 0 {
		cur := queue[0]
		queue = queue[1:]

		m, ok := cur.node.(map[string]interface{})
		if !ok {
			// This should never happen since we should always check that we only add
			// nodes of type map[string]interface{} to the queue.
			continue
		}
		for k, v := range m {
			if mi, ok := v.(map[string]interface{}); ok {
				queue = append(queue, fieldMaskPathItem{path: cur.path + "." + k, node: mi})
			} else {
				// This is not a struct, so there are no more levels to descend.
				curPath := cur.path + "." + k
				paths = append(paths, curPath)
			}
		}
	}
	return paths
}

// fieldMaskPathItem stores a in-progress deconstruction of a path for a fieldmask
type fieldMaskPathItem struct {
	// the list of prior fields leading up to node connected by dots
	path string

	// a generic decoded json object the current item to inspect for further path extraction
	node interface{}

	// parent message
	msg protoreflect.Message
}<|MERGE_RESOLUTION|>--- conflicted
+++ resolved
@@ -88,17 +88,6 @@
 				default:
 					queue = append(queue, child)
 				}
-<<<<<<< HEAD
-
-				var path string
-				if item.path == "" {
-					path = protoName
-				} else {
-					path = item.path + "." + protoName
-				}
-				queue = append(queue, fieldMaskPathItem{path: path, node: v, md: subMd})
-=======
->>>>>>> 0e11f6f8
 			}
 		case len(item.path) > 0:
 			// otherwise, it's a leaf node so print its path
