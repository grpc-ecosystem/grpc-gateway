package runtime_test

import (
	"net/http"
	"reflect"
	"testing"
	"time"

	"github.com/grpc-ecosystem/grpc-gateway/runtime"
	"golang.org/x/net/context"
	"google.golang.org/grpc/metadata"
)

const (
	emptyForwardMetaCount = 1
)

func TestAnnotateContext_WorksWithEmpty(t *testing.T) {
	ctx := context.Background()

	request, err := http.NewRequest("GET", "http://www.example.com", nil)
	if err != nil {
		t.Fatalf("http.NewRequest(%q, %q, nil) failed with %v; want success", "GET", "http://www.example.com", err)
	}
	request.Header.Add("Some-Irrelevant-Header", "some value")
	annotated, err := runtime.AnnotateContext(ctx, runtime.NewServeMux(), request)
	if err != nil {
		t.Errorf("runtime.AnnotateContext(ctx, %#v) failed with %v; want success", request, err)
		return
	}
	md, ok := metadata.FromOutgoingContext(annotated)
	if !ok || len(md) != emptyForwardMetaCount {
		t.Errorf("Expected %d metadata items in context; got %v", emptyForwardMetaCount, md)
	}
}

func TestAnnotateContext_ForwardsGrpcMetadata(t *testing.T) {
	ctx := context.Background()
	request, err := http.NewRequest("GET", "http://www.example.com", nil)
	if err != nil {
		t.Fatalf("http.NewRequest(%q, %q, nil) failed with %v; want success", "GET", "http://www.example.com", err)
	}
	request.Header.Add("Some-Irrelevant-Header", "some value")
	request.Header.Add("Grpc-Metadata-FooBar", "Value1")
	request.Header.Add("Grpc-Metadata-Foo-BAZ", "Value2")
	request.Header.Add("Grpc-Metadata-foo-bAz", "Value3")
	request.Header.Add("Authorization", "Token 1234567890")
	annotated, err := runtime.AnnotateContext(ctx, runtime.NewServeMux(), request)
	if err != nil {
		t.Errorf("runtime.AnnotateContext(ctx, %#v) failed with %v; want success", request, err)
		return
	}

	md, ok := metadata.FromOutgoingContext(annotated)
	if got, want := len(md), emptyForwardMetaCount+4; !ok || got != want {
		t.Errorf("metadata items in context = %d want %d: %v", got, want, md)
	}
	if got, want := md["foobar"], []string{"Value1"}; !reflect.DeepEqual(got, want) {
		t.Errorf(`md["grpcgateway-foobar"] = %q; want %q`, got, want)
	}
	if got, want := md["foo-baz"], []string{"Value2", "Value3"}; !reflect.DeepEqual(got, want) {
		t.Errorf(`md["grpcgateway-foo-baz"] = %q want %q`, got, want)
	}
	if got, want := md["grpcgateway-authorization"], []string{"Token 1234567890"}; !reflect.DeepEqual(got, want) {
		t.Errorf(`md["grpcgateway-authorization"] = %q want %q`, got, want)
	}
	if got, want := md["authorization"], []string{"Token 1234567890"}; !reflect.DeepEqual(got, want) {
		t.Errorf(`md["authorization"] = %q want %q`, got, want)
	}
}

func TestAnnotateContext_XForwardedFor(t *testing.T) {
	ctx := context.Background()
	request, err := http.NewRequest("GET", "http://bar.foo.example.com", nil)
	if err != nil {
		t.Fatalf("http.NewRequest(%q, %q, nil) failed with %v; want success", "GET", "http://bar.foo.example.com", err)
	}
	request.Header.Add("X-Forwarded-For", "192.0.2.100") // client
	request.RemoteAddr = "192.0.2.200:12345"             // proxy

	annotated, err := runtime.AnnotateContext(ctx, runtime.NewServeMux(), request)
	if err != nil {
		t.Errorf("runtime.AnnotateContext(ctx, %#v) failed with %v; want success", request, err)
		return
	}
<<<<<<< HEAD
=======

>>>>>>> d9176ca7
	md, ok := metadata.FromOutgoingContext(annotated)
	if !ok || len(md) != emptyForwardMetaCount+1 {
		t.Errorf("Expected %d metadata items in context; got %v", emptyForwardMetaCount+1, md)
	}
	if got, want := md["x-forwarded-host"], []string{"bar.foo.example.com"}; !reflect.DeepEqual(got, want) {
		t.Errorf(`md["host"] = %v; want %v`, got, want)
	}
	// Note: it must be in order client, proxy1, proxy2
	if got, want := md["x-forwarded-for"], []string{"192.0.2.100, 192.0.2.200"}; !reflect.DeepEqual(got, want) {
		t.Errorf(`md["x-forwarded-for"] = %v want %v`, got, want)
	}
}

func TestAnnotateContext_SupportsTimeouts(t *testing.T) {
	ctx := context.Background()
	request, err := http.NewRequest("GET", "http://example.com", nil)
	if err != nil {
		t.Fatalf(`http.NewRequest("GET", "http://example.com", nil failed with %v; want success`, err)
	}
	annotated, err := runtime.AnnotateContext(ctx, runtime.NewServeMux(), request)
	if err != nil {
		t.Errorf("runtime.AnnotateContext(ctx, %#v) failed with %v; want success", request, err)
		return
	}
	if _, ok := annotated.Deadline(); ok {
		// no deadline by default
		t.Errorf("annotated.Deadline() = _, true; want _, false")
	}

	const acceptableError = 50 * time.Millisecond
	runtime.DefaultContextTimeout = 10 * time.Second
	annotated, err = runtime.AnnotateContext(ctx, runtime.NewServeMux(), request)
	if err != nil {
		t.Errorf("runtime.AnnotateContext(ctx, %#v) failed with %v; want success", request, err)
		return
	}
	deadline, ok := annotated.Deadline()
	if !ok {
		t.Errorf("annotated.Deadline() = _, false; want _, true")
	}
	if got, want := deadline.Sub(time.Now()), runtime.DefaultContextTimeout; got-want > acceptableError || got-want < -acceptableError {
		t.Errorf("deadline.Sub(time.Now()) = %v; want %v; with error %v", got, want, acceptableError)
	}

	for _, spec := range []struct {
		timeout string
		want    time.Duration
	}{
		{
			timeout: "17H",
			want:    17 * time.Hour,
		},
		{
			timeout: "19M",
			want:    19 * time.Minute,
		},
		{
			timeout: "23S",
			want:    23 * time.Second,
		},
		{
			timeout: "1009m",
			want:    1009 * time.Millisecond,
		},
		{
			timeout: "1000003u",
			want:    1000003 * time.Microsecond,
		},
		{
			timeout: "100000007n",
			want:    100000007 * time.Nanosecond,
		},
	} {
		request.Header.Set("Grpc-Timeout", spec.timeout)
		annotated, err = runtime.AnnotateContext(ctx, runtime.NewServeMux(), request)
		if err != nil {
			t.Errorf("runtime.AnnotateContext(ctx, %#v) failed with %v; want success", request, err)
			return
		}
		deadline, ok := annotated.Deadline()
		if !ok {
			t.Errorf("annotated.Deadline() = _, false; want _, true; timeout = %q", spec.timeout)
		}
		if got, want := deadline.Sub(time.Now()), spec.want; got-want > acceptableError || got-want < -acceptableError {
			t.Errorf("deadline.Sub(time.Now()) = %v; want %v; with error %v; timeout= %q", got, want, acceptableError, spec.timeout)
		}
	}
}<|MERGE_RESOLUTION|>--- conflicted
+++ resolved
@@ -83,10 +83,7 @@
 		t.Errorf("runtime.AnnotateContext(ctx, %#v) failed with %v; want success", request, err)
 		return
 	}
-<<<<<<< HEAD
-=======
 
->>>>>>> d9176ca7
 	md, ok := metadata.FromOutgoingContext(annotated)
 	if !ok || len(md) != emptyForwardMetaCount+1 {
 		t.Errorf("Expected %d metadata items in context; got %v", emptyForwardMetaCount+1, md)
