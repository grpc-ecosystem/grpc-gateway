--- conflicted
+++ resolved
@@ -104,11 +104,8 @@
       DeployContract = 7;
       WitnessUpdateContract = 8;
       ParticipateAssetIssueContract = 9;
-<<<<<<< HEAD
       AccountUpdateContract = 10;
-=======
       CustomContract = 20;
->>>>>>> 6cb5e8c4
     }
     ContractType type = 1;
     google.protobuf.Any parameter = 2;
