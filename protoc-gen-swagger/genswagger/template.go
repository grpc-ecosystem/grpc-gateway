--- conflicted
+++ resolved
@@ -582,14 +582,10 @@
 				parameters := swaggerParametersObject{}
 				for _, parameter := range b.PathParams {
 
-<<<<<<< HEAD
-					var paramType, paramFormat string
-=======
 					var paramType, paramFormat, desc, collectionFormat string
 					var enumNames []string
 					var items *swaggerItemsObject
 					var minItems *int
->>>>>>> 7916b037
 					switch pt := parameter.Target.GetType(); pt {
 					case pbdescriptor.FieldDescriptorProto_TYPE_GROUP, pbdescriptor.FieldDescriptorProto_TYPE_MESSAGE:
 						if descriptor.IsWellKnownType(parameter.Target.GetTypeName()) {
@@ -618,8 +614,6 @@
 						}
 					}
 
-<<<<<<< HEAD
-=======
 					if parameter.IsRepeated() {
 						core := schemaCore{Type: paramType, Format: paramFormat}
 						if parameter.IsEnum() {
@@ -639,7 +633,6 @@
 						desc = fieldProtoComments(reg, parameter.Target.Message, parameter.Target)
 					}
 
->>>>>>> 7916b037
 					parameters = append(parameters, swaggerParameterObject{
 						Name:     parameter.String(),
 						In:       "path",
