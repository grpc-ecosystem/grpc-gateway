--- conflicted
+++ resolved
@@ -8,15 +8,9 @@
 	"text/template"
 
 	"github.com/golang/glog"
-<<<<<<< HEAD
-	"github.com/grpc-ecosystem/grpc-gateway/internal/casing"
-	"github.com/grpc-ecosystem/grpc-gateway/protoc-gen-grpc-gateway/descriptor"
-	"github.com/grpc-ecosystem/grpc-gateway/utilities"
-=======
 	"github.com/grpc-ecosystem/grpc-gateway/v2/internal/casing"
 	"github.com/grpc-ecosystem/grpc-gateway/v2/internal/descriptor"
 	"github.com/grpc-ecosystem/grpc-gateway/v2/utilities"
->>>>>>> 0aa4edb8
 )
 
 type param struct {
@@ -242,10 +236,6 @@
 var _ status.Status
 var _ = runtime.String
 var _ = utilities.NewDoubleArray
-<<<<<<< HEAD
-var _ = descriptor.ForMessage
-=======
->>>>>>> 0aa4edb8
 var _ = metadata.Join
 `))
 
@@ -368,23 +358,16 @@
 		return nil, metadata, status.Errorf(codes.InvalidArgument, "type mismatch, parameter: %s, error: %v", {{$param | printf "%q"}}, err)
 	}
 	{{if $enum}}
-<<<<<<< HEAD
 		e{{if $param.IsRepeated}}s{{end}}, err = {{$param.ConvertFuncExpr}}(val{{if $param.IsRepeated}}, {{$binding.Registry.GetRepeatedPathParamSeparator | printf "%c" | printf "%q"}}{{end}}, {{$enum.GoType $param.Method.Service.File.GoPkg.Path}}_value)
+		if err != nil {
+			return nil, metadata, status.Errorf(codes.InvalidArgument, "could not parse path as enum value, parameter: %s, error: %v", {{$param | printf "%q"}}, err)
+		}
 	{{end}}
 {{else if $enum}}
 	e{{if $param.IsRepeated}}s{{end}}, err = {{$param.ConvertFuncExpr}}(val{{if $param.IsRepeated}}, {{$binding.Registry.GetRepeatedPathParamSeparator | printf "%c" | printf "%q"}}{{end}}, {{$enum.GoType $param.Method.Service.File.GoPkg.Path}}_value)
-=======
-		e{{if $param.IsRepeated}}s{{end}}, err = {{$param.ConvertFuncExpr}}(val{{if $param.IsRepeated}}, {{$binding.Registry.GetRepeatedPathParamSeparator | printf "%c" | printf "%q"}}{{end}}, {{$enum.GoType $param.Target.Message.File.GoPkg.Path}}_value)
-		if err != nil {
-			return nil, metadata, status.Errorf(codes.InvalidArgument, "could not parse path as enum value, parameter: %s, error: %v", {{$param | printf "%q"}}, err)
-		}
-	{{end}}
-{{else if $enum}}
-	e{{if $param.IsRepeated}}s{{end}}, err = {{$param.ConvertFuncExpr}}(val{{if $param.IsRepeated}}, {{$binding.Registry.GetRepeatedPathParamSeparator | printf "%c" | printf "%q"}}{{end}}, {{$enum.GoType $param.Target.Message.File.GoPkg.Path}}_value)
 	if err != nil {
 		return nil, metadata, status.Errorf(codes.InvalidArgument, "type mismatch, parameter: %s, error: %v", {{$param | printf "%q"}}, err)
 	}
->>>>>>> 0aa4edb8
 {{else}}
 	{{$param.AssignableExpr "protoReq"}}, err = {{$param.ConvertFuncExpr}}(val{{if $param.IsRepeated}}, {{$binding.Registry.GetRepeatedPathParamSeparator | printf "%c" | printf "%q"}}{{end}})
 	if err != nil {
@@ -545,23 +528,16 @@
 		return nil, metadata, status.Errorf(codes.InvalidArgument, "type mismatch, parameter: %s, error: %v", {{$param | printf "%q"}}, err)
 	}
 	{{if $enum}}
-<<<<<<< HEAD
 		e{{if $param.IsRepeated}}s{{end}}, err = {{$param.ConvertFuncExpr}}(val{{if $param.IsRepeated}}, {{$binding.Registry.GetRepeatedPathParamSeparator | printf "%c" | printf "%q"}}{{end}}, {{$enum.GoType $param.Method.Service.File.GoPkg.Path}}_value)
+		if err != nil {
+			return nil, metadata, status.Errorf(codes.InvalidArgument, "could not parse path as enum value, parameter: %s, error: %v", {{$param | printf "%q"}}, err)
+		}
 	{{end}}
 {{else if $enum}}
 	e{{if $param.IsRepeated}}s{{end}}, err = {{$param.ConvertFuncExpr}}(val{{if $param.IsRepeated}}, {{$binding.Registry.GetRepeatedPathParamSeparator | printf "%c" | printf "%q"}}{{end}}, {{$enum.GoType $param.Method.Service.File.GoPkg.Path}}_value)
-=======
-		e{{if $param.IsRepeated}}s{{end}}, err = {{$param.ConvertFuncExpr}}(val{{if $param.IsRepeated}}, {{$binding.Registry.GetRepeatedPathParamSeparator | printf "%c" | printf "%q"}}{{end}}, {{$enum.GoType $param.Target.Message.File.GoPkg.Path}}_value)
-		if err != nil {
-			return nil, metadata, status.Errorf(codes.InvalidArgument, "could not parse path as enum value, parameter: %s, error: %v", {{$param | printf "%q"}}, err)
-		}
-	{{end}}
-{{else if $enum}}
-	e{{if $param.IsRepeated}}s{{end}}, err = {{$param.ConvertFuncExpr}}(val{{if $param.IsRepeated}}, {{$binding.Registry.GetRepeatedPathParamSeparator | printf "%c" | printf "%q"}}{{end}}, {{$enum.GoType $param.Target.Message.File.GoPkg.Path}}_value)
 	if err != nil {
 		return nil, metadata, status.Errorf(codes.InvalidArgument, "type mismatch, parameter: %s, error: %v", {{$param | printf "%q"}}, err)
 	}
->>>>>>> 0aa4edb8
 {{else}}
 	{{$param.AssignableExpr "protoReq"}}, err = {{$param.ConvertFuncExpr}}(val{{if $param.IsRepeated}}, {{$binding.Registry.GetRepeatedPathParamSeparator | printf "%c" | printf "%q"}}{{end}})
 	if err != nil {
@@ -603,11 +579,7 @@
 // UnaryRPC     :call {{$svc.GetName}}Server directly.
 // StreamingRPC :currently unsupported pending https://github.com/grpc/grpc-go/issues/906.
 // Note that using this registration option will cause many gRPC library features to stop working. Consider using Register{{$svc.GetName}}{{$.RegisterFuncSuffix}}FromEndpoint instead.
-<<<<<<< HEAD
-func Register{{$svc.GetName}}{{$.RegisterFuncSuffix}}Server(ctx context.Context, mux *runtime.ServeMux, server {{$svc.GetName}}Server) error {
-=======
 func Register{{$svc.GetName}}{{$.RegisterFuncSuffix}}Server(ctx context.Context, mux *runtime.ServeMux, server {{$svc.InstanceName}}Server) error {
->>>>>>> 0aa4edb8
 	{{range $m := $svc.Methods}}
 	{{range $b := $m.Bindings}}
 	{{if or $m.GetClientStreaming $m.GetServerStreaming}}
