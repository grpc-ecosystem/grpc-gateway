GEM
  remote: https://rubygems.org/
  specs:
<<<<<<< HEAD
    activesupport (6.0.3.2)
=======
    activesupport (6.0.3.4)
>>>>>>> 0aa4edb8
      concurrent-ruby (~> 1.0, >= 1.0.2)
      i18n (>= 0.7, < 2)
      minitest (~> 5.1)
      tzinfo (~> 1.1)
      zeitwerk (~> 2.2, >= 2.2.2)
    addressable (2.7.0)
      public_suffix (>= 2.0.2, < 5.0)
    coffee-script (2.4.1)
      coffee-script-source
      execjs
    coffee-script-source (1.11.1)
    colorator (1.1.0)
    commonmarker (0.17.13)
      ruby-enum (~> 0.5)
    concurrent-ruby (1.1.7)
    dnsruby (1.61.4)
      simpleidn (~> 0.1)
<<<<<<< HEAD
    em-websocket (0.5.1)
=======
    em-websocket (0.5.2)
>>>>>>> 0aa4edb8
      eventmachine (>= 0.12.9)
      http_parser.rb (~> 0.6.0)
    ethon (0.12.0)
      ffi (>= 1.3.0)
    eventmachine (1.2.7)
    execjs (2.7.0)
    faraday (1.0.1)
      multipart-post (>= 1.2, < 3)
    ffi (1.13.1)
    forwardable-extended (2.6.0)
    gemoji (3.0.1)
<<<<<<< HEAD
    github-pages (207)
=======
    github-pages (209)
>>>>>>> 0aa4edb8
      github-pages-health-check (= 1.16.1)
      jekyll (= 3.9.0)
      jekyll-avatar (= 0.7.0)
      jekyll-coffeescript (= 1.1.1)
      jekyll-commonmark-ghpages (= 0.1.6)
      jekyll-default-layout (= 0.1.4)
<<<<<<< HEAD
      jekyll-feed (= 0.13.0)
      jekyll-gist (= 1.5.0)
      jekyll-github-metadata (= 2.13.0)
      jekyll-mentions (= 1.5.1)
      jekyll-optional-front-matter (= 0.3.2)
      jekyll-paginate (= 1.1.0)
      jekyll-readme-index (= 0.3.0)
      jekyll-redirect-from (= 0.15.0)
      jekyll-relative-links (= 0.6.1)
      jekyll-remote-theme (= 0.4.1)
=======
      jekyll-feed (= 0.15.1)
      jekyll-gist (= 1.5.0)
      jekyll-github-metadata (= 2.13.0)
      jekyll-mentions (= 1.6.0)
      jekyll-optional-front-matter (= 0.3.2)
      jekyll-paginate (= 1.1.0)
      jekyll-readme-index (= 0.3.0)
      jekyll-redirect-from (= 0.16.0)
      jekyll-relative-links (= 0.6.1)
      jekyll-remote-theme (= 0.4.2)
>>>>>>> 0aa4edb8
      jekyll-sass-converter (= 1.5.2)
      jekyll-seo-tag (= 2.6.1)
      jekyll-sitemap (= 1.4.0)
      jekyll-swiss (= 1.0.0)
      jekyll-theme-architect (= 0.1.1)
      jekyll-theme-cayman (= 0.1.1)
      jekyll-theme-dinky (= 0.1.1)
      jekyll-theme-hacker (= 0.1.2)
      jekyll-theme-leap-day (= 0.1.1)
      jekyll-theme-merlot (= 0.1.1)
      jekyll-theme-midnight (= 0.1.1)
      jekyll-theme-minimal (= 0.1.1)
      jekyll-theme-modernist (= 0.1.1)
      jekyll-theme-primer (= 0.5.4)
      jekyll-theme-slate (= 0.1.1)
      jekyll-theme-tactile (= 0.1.1)
      jekyll-theme-time-machine (= 0.1.1)
      jekyll-titles-from-headings (= 0.5.3)
<<<<<<< HEAD
      jemoji (= 0.11.1)
=======
      jemoji (= 0.12.0)
>>>>>>> 0aa4edb8
      kramdown (= 2.3.0)
      kramdown-parser-gfm (= 1.1.0)
      liquid (= 4.0.3)
      mercenary (~> 0.3)
      minima (= 2.5.1)
      nokogiri (>= 1.10.4, < 2.0)
<<<<<<< HEAD
      rouge (= 3.19.0)
=======
      rouge (= 3.23.0)
>>>>>>> 0aa4edb8
      terminal-table (~> 1.4)
    github-pages-health-check (1.16.1)
      addressable (~> 2.3)
      dnsruby (~> 1.60)
      octokit (~> 4.0)
      public_suffix (~> 3.0)
      typhoeus (~> 1.3)
<<<<<<< HEAD
    html-pipeline (2.13.0)
=======
    html-pipeline (2.14.0)
>>>>>>> 0aa4edb8
      activesupport (>= 2)
      nokogiri (>= 1.4)
    http_parser.rb (0.6.0)
    i18n (0.9.5)
      concurrent-ruby (~> 1.0)
    jekyll (3.9.0)
      addressable (~> 2.4)
      colorator (~> 1.0)
      em-websocket (~> 0.5)
      i18n (~> 0.7)
      jekyll-sass-converter (~> 1.0)
      jekyll-watch (~> 2.0)
      kramdown (>= 1.17, < 3)
      liquid (~> 4.0)
      mercenary (~> 0.3.3)
      pathutil (~> 0.9)
      rouge (>= 1.7, < 4)
      safe_yaml (~> 1.0)
    jekyll-avatar (0.7.0)
      jekyll (>= 3.0, < 5.0)
    jekyll-coffeescript (1.1.1)
      coffee-script (~> 2.2)
      coffee-script-source (~> 1.11.1)
    jekyll-commonmark (1.3.1)
      commonmarker (~> 0.14)
      jekyll (>= 3.7, < 5.0)
    jekyll-commonmark-ghpages (0.1.6)
      commonmarker (~> 0.17.6)
      jekyll-commonmark (~> 1.2)
      rouge (>= 2.0, < 4.0)
    jekyll-default-layout (0.1.4)
      jekyll (~> 3.0)
<<<<<<< HEAD
    jekyll-feed (0.13.0)
=======
    jekyll-feed (0.15.1)
>>>>>>> 0aa4edb8
      jekyll (>= 3.7, < 5.0)
    jekyll-gist (1.5.0)
      octokit (~> 4.2)
    jekyll-github-metadata (2.13.0)
      jekyll (>= 3.4, < 5.0)
      octokit (~> 4.0, != 4.4.0)
<<<<<<< HEAD
    jekyll-mentions (1.5.1)
=======
    jekyll-mentions (1.6.0)
>>>>>>> 0aa4edb8
      html-pipeline (~> 2.3)
      jekyll (>= 3.7, < 5.0)
    jekyll-optional-front-matter (0.3.2)
      jekyll (>= 3.0, < 5.0)
    jekyll-paginate (1.1.0)
    jekyll-readme-index (0.3.0)
      jekyll (>= 3.0, < 5.0)
<<<<<<< HEAD
    jekyll-redirect-from (0.15.0)
      jekyll (>= 3.3, < 5.0)
    jekyll-relative-links (0.6.1)
      jekyll (>= 3.3, < 5.0)
    jekyll-remote-theme (0.4.1)
      addressable (~> 2.0)
      jekyll (>= 3.5, < 5.0)
      rubyzip (>= 1.3.0)
=======
    jekyll-redirect-from (0.16.0)
      jekyll (>= 3.3, < 5.0)
    jekyll-relative-links (0.6.1)
      jekyll (>= 3.3, < 5.0)
    jekyll-remote-theme (0.4.2)
      addressable (~> 2.0)
      jekyll (>= 3.5, < 5.0)
      jekyll-sass-converter (>= 1.0, <= 3.0.0, != 2.0.0)
      rubyzip (>= 1.3.0, < 3.0)
>>>>>>> 0aa4edb8
    jekyll-sass-converter (1.5.2)
      sass (~> 3.4)
    jekyll-seo-tag (2.6.1)
      jekyll (>= 3.3, < 5.0)
    jekyll-sitemap (1.4.0)
      jekyll (>= 3.7, < 5.0)
    jekyll-swiss (1.0.0)
    jekyll-theme-architect (0.1.1)
      jekyll (~> 3.5)
      jekyll-seo-tag (~> 2.0)
    jekyll-theme-cayman (0.1.1)
      jekyll (~> 3.5)
      jekyll-seo-tag (~> 2.0)
    jekyll-theme-dinky (0.1.1)
      jekyll (~> 3.5)
      jekyll-seo-tag (~> 2.0)
    jekyll-theme-hacker (0.1.2)
      jekyll (> 3.5, < 5.0)
      jekyll-seo-tag (~> 2.0)
    jekyll-theme-leap-day (0.1.1)
      jekyll (~> 3.5)
      jekyll-seo-tag (~> 2.0)
    jekyll-theme-merlot (0.1.1)
      jekyll (~> 3.5)
      jekyll-seo-tag (~> 2.0)
    jekyll-theme-midnight (0.1.1)
      jekyll (~> 3.5)
      jekyll-seo-tag (~> 2.0)
    jekyll-theme-minimal (0.1.1)
      jekyll (~> 3.5)
      jekyll-seo-tag (~> 2.0)
    jekyll-theme-modernist (0.1.1)
      jekyll (~> 3.5)
      jekyll-seo-tag (~> 2.0)
    jekyll-theme-primer (0.5.4)
      jekyll (> 3.5, < 5.0)
      jekyll-github-metadata (~> 2.9)
      jekyll-seo-tag (~> 2.0)
    jekyll-theme-slate (0.1.1)
      jekyll (~> 3.5)
      jekyll-seo-tag (~> 2.0)
    jekyll-theme-tactile (0.1.1)
      jekyll (~> 3.5)
      jekyll-seo-tag (~> 2.0)
    jekyll-theme-time-machine (0.1.1)
      jekyll (~> 3.5)
      jekyll-seo-tag (~> 2.0)
    jekyll-titles-from-headings (0.5.3)
      jekyll (>= 3.3, < 5.0)
    jekyll-toc (0.5.2)
      nokogiri (~> 1.6)
    jekyll-watch (2.2.1)
      listen (~> 3.0)
<<<<<<< HEAD
    jemoji (0.11.1)
=======
    jemoji (0.12.0)
>>>>>>> 0aa4edb8
      gemoji (~> 3.0)
      html-pipeline (~> 2.2)
      jekyll (>= 3.0, < 5.0)
    kramdown (2.3.0)
      rexml
    kramdown-parser-gfm (1.1.0)
      kramdown (~> 2.0)
    liquid (4.0.3)
    listen (3.2.1)
      rb-fsevent (~> 0.10, >= 0.10.3)
      rb-inotify (~> 0.9, >= 0.9.10)
    mercenary (0.3.6)
    mini_portile2 (2.4.0)
    minima (2.5.1)
      jekyll (>= 3.5, < 5.0)
      jekyll-feed (~> 0.9)
      jekyll-seo-tag (~> 2.1)
<<<<<<< HEAD
    minitest (5.14.1)
=======
    minitest (5.14.2)
>>>>>>> 0aa4edb8
    multipart-post (2.1.1)
    nokogiri (1.10.10)
      mini_portile2 (~> 2.4.0)
    octokit (4.18.0)
      faraday (>= 0.9)
      sawyer (~> 0.8.0, >= 0.5.3)
    pathutil (0.16.2)
      forwardable-extended (~> 2.6)
    public_suffix (3.1.1)
    rb-fsevent (0.10.4)
    rb-inotify (0.10.1)
      ffi (~> 1.0)
    rexml (3.2.4)
<<<<<<< HEAD
    rouge (3.19.0)
=======
    rouge (3.23.0)
>>>>>>> 0aa4edb8
    ruby-enum (0.8.0)
      i18n
    rubyzip (2.3.0)
    safe_yaml (1.0.5)
    sass (3.7.4)
      sass-listen (~> 4.0.0)
    sass-listen (4.0.0)
      rb-fsevent (~> 0.9, >= 0.9.4)
      rb-inotify (~> 0.9, >= 0.9.7)
    sawyer (0.8.2)
      addressable (>= 2.3.5)
      faraday (> 0.8, < 2.0)
    simpleidn (0.1.1)
      unf (~> 0.1.4)
    terminal-table (1.8.0)
      unicode-display_width (~> 1.1, >= 1.1.1)
    thread_safe (0.3.6)
    typhoeus (1.4.0)
      ethon (>= 0.9.0)
    tzinfo (1.2.7)
      thread_safe (~> 0.1)
    unf (0.1.4)
      unf_ext
    unf_ext (0.0.7.7)
    unicode-display_width (1.7.0)
    zeitwerk (2.4.0)

PLATFORMS
  ruby

DEPENDENCIES
<<<<<<< HEAD
  github-pages (~> 207)
  jekyll (~> 3.9.0)
  jekyll-redirect-from (~> 0.15.0)
=======
  github-pages (~> 209)
  jekyll (~> 3.9.0)
  jekyll-redirect-from (~> 0.16.0)
>>>>>>> 0aa4edb8
  jekyll-sitemap (~> 1.4.0)
  jekyll-toc (~> 0.5.1)

BUNDLED WITH
   2.1.4<|MERGE_RESOLUTION|>--- conflicted
+++ resolved
@@ -1,11 +1,7 @@
 GEM
   remote: https://rubygems.org/
   specs:
-<<<<<<< HEAD
-    activesupport (6.0.3.2)
-=======
     activesupport (6.0.3.4)
->>>>>>> 0aa4edb8
       concurrent-ruby (~> 1.0, >= 1.0.2)
       i18n (>= 0.7, < 2)
       minitest (~> 5.1)
@@ -23,11 +19,7 @@
     concurrent-ruby (1.1.7)
     dnsruby (1.61.4)
       simpleidn (~> 0.1)
-<<<<<<< HEAD
-    em-websocket (0.5.1)
-=======
     em-websocket (0.5.2)
->>>>>>> 0aa4edb8
       eventmachine (>= 0.12.9)
       http_parser.rb (~> 0.6.0)
     ethon (0.12.0)
@@ -39,29 +31,13 @@
     ffi (1.13.1)
     forwardable-extended (2.6.0)
     gemoji (3.0.1)
-<<<<<<< HEAD
-    github-pages (207)
-=======
     github-pages (209)
->>>>>>> 0aa4edb8
       github-pages-health-check (= 1.16.1)
       jekyll (= 3.9.0)
       jekyll-avatar (= 0.7.0)
       jekyll-coffeescript (= 1.1.1)
       jekyll-commonmark-ghpages (= 0.1.6)
       jekyll-default-layout (= 0.1.4)
-<<<<<<< HEAD
-      jekyll-feed (= 0.13.0)
-      jekyll-gist (= 1.5.0)
-      jekyll-github-metadata (= 2.13.0)
-      jekyll-mentions (= 1.5.1)
-      jekyll-optional-front-matter (= 0.3.2)
-      jekyll-paginate (= 1.1.0)
-      jekyll-readme-index (= 0.3.0)
-      jekyll-redirect-from (= 0.15.0)
-      jekyll-relative-links (= 0.6.1)
-      jekyll-remote-theme (= 0.4.1)
-=======
       jekyll-feed (= 0.15.1)
       jekyll-gist (= 1.5.0)
       jekyll-github-metadata (= 2.13.0)
@@ -72,7 +48,6 @@
       jekyll-redirect-from (= 0.16.0)
       jekyll-relative-links (= 0.6.1)
       jekyll-remote-theme (= 0.4.2)
->>>>>>> 0aa4edb8
       jekyll-sass-converter (= 1.5.2)
       jekyll-seo-tag (= 2.6.1)
       jekyll-sitemap (= 1.4.0)
@@ -91,22 +66,14 @@
       jekyll-theme-tactile (= 0.1.1)
       jekyll-theme-time-machine (= 0.1.1)
       jekyll-titles-from-headings (= 0.5.3)
-<<<<<<< HEAD
-      jemoji (= 0.11.1)
-=======
       jemoji (= 0.12.0)
->>>>>>> 0aa4edb8
       kramdown (= 2.3.0)
       kramdown-parser-gfm (= 1.1.0)
       liquid (= 4.0.3)
       mercenary (~> 0.3)
       minima (= 2.5.1)
       nokogiri (>= 1.10.4, < 2.0)
-<<<<<<< HEAD
-      rouge (= 3.19.0)
-=======
       rouge (= 3.23.0)
->>>>>>> 0aa4edb8
       terminal-table (~> 1.4)
     github-pages-health-check (1.16.1)
       addressable (~> 2.3)
@@ -114,11 +81,7 @@
       octokit (~> 4.0)
       public_suffix (~> 3.0)
       typhoeus (~> 1.3)
-<<<<<<< HEAD
-    html-pipeline (2.13.0)
-=======
     html-pipeline (2.14.0)
->>>>>>> 0aa4edb8
       activesupport (>= 2)
       nokogiri (>= 1.4)
     http_parser.rb (0.6.0)
@@ -151,22 +114,14 @@
       rouge (>= 2.0, < 4.0)
     jekyll-default-layout (0.1.4)
       jekyll (~> 3.0)
-<<<<<<< HEAD
-    jekyll-feed (0.13.0)
-=======
     jekyll-feed (0.15.1)
->>>>>>> 0aa4edb8
       jekyll (>= 3.7, < 5.0)
     jekyll-gist (1.5.0)
       octokit (~> 4.2)
     jekyll-github-metadata (2.13.0)
       jekyll (>= 3.4, < 5.0)
       octokit (~> 4.0, != 4.4.0)
-<<<<<<< HEAD
-    jekyll-mentions (1.5.1)
-=======
     jekyll-mentions (1.6.0)
->>>>>>> 0aa4edb8
       html-pipeline (~> 2.3)
       jekyll (>= 3.7, < 5.0)
     jekyll-optional-front-matter (0.3.2)
@@ -174,16 +129,6 @@
     jekyll-paginate (1.1.0)
     jekyll-readme-index (0.3.0)
       jekyll (>= 3.0, < 5.0)
-<<<<<<< HEAD
-    jekyll-redirect-from (0.15.0)
-      jekyll (>= 3.3, < 5.0)
-    jekyll-relative-links (0.6.1)
-      jekyll (>= 3.3, < 5.0)
-    jekyll-remote-theme (0.4.1)
-      addressable (~> 2.0)
-      jekyll (>= 3.5, < 5.0)
-      rubyzip (>= 1.3.0)
-=======
     jekyll-redirect-from (0.16.0)
       jekyll (>= 3.3, < 5.0)
     jekyll-relative-links (0.6.1)
@@ -193,7 +138,6 @@
       jekyll (>= 3.5, < 5.0)
       jekyll-sass-converter (>= 1.0, <= 3.0.0, != 2.0.0)
       rubyzip (>= 1.3.0, < 3.0)
->>>>>>> 0aa4edb8
     jekyll-sass-converter (1.5.2)
       sass (~> 3.4)
     jekyll-seo-tag (2.6.1)
@@ -247,11 +191,7 @@
       nokogiri (~> 1.6)
     jekyll-watch (2.2.1)
       listen (~> 3.0)
-<<<<<<< HEAD
-    jemoji (0.11.1)
-=======
     jemoji (0.12.0)
->>>>>>> 0aa4edb8
       gemoji (~> 3.0)
       html-pipeline (~> 2.2)
       jekyll (>= 3.0, < 5.0)
@@ -269,11 +209,7 @@
       jekyll (>= 3.5, < 5.0)
       jekyll-feed (~> 0.9)
       jekyll-seo-tag (~> 2.1)
-<<<<<<< HEAD
-    minitest (5.14.1)
-=======
     minitest (5.14.2)
->>>>>>> 0aa4edb8
     multipart-post (2.1.1)
     nokogiri (1.10.10)
       mini_portile2 (~> 2.4.0)
@@ -287,11 +223,7 @@
     rb-inotify (0.10.1)
       ffi (~> 1.0)
     rexml (3.2.4)
-<<<<<<< HEAD
-    rouge (3.19.0)
-=======
     rouge (3.23.0)
->>>>>>> 0aa4edb8
     ruby-enum (0.8.0)
       i18n
     rubyzip (2.3.0)
@@ -323,15 +255,9 @@
   ruby
 
 DEPENDENCIES
-<<<<<<< HEAD
-  github-pages (~> 207)
-  jekyll (~> 3.9.0)
-  jekyll-redirect-from (~> 0.15.0)
-=======
   github-pages (~> 209)
   jekyll (~> 3.9.0)
   jekyll-redirect-from (~> 0.16.0)
->>>>>>> 0aa4edb8
   jekyll-sitemap (~> 1.4.0)
   jekyll-toc (~> 0.5.1)
 
