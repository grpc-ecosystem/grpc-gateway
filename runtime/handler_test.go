package runtime_test

import (
	"io"
	"io/ioutil"
	"net/http"
	"net/http/httptest"
	"testing"

	"github.com/golang/protobuf/proto"
	pb "github.com/grpc-ecosystem/grpc-gateway/examples/examplepb"
	"github.com/grpc-ecosystem/grpc-gateway/runtime"
	"github.com/grpc-ecosystem/grpc-gateway/runtime/internal"
	"golang.org/x/net/context"
	"google.golang.org/grpc"
	"google.golang.org/grpc/codes"
	"google.golang.org/grpc/status"
)

func TestForwardResponseStream(t *testing.T) {
	type msg struct {
		pb  proto.Message
		err error
	}
	tests := []struct {
		name       string
		msgs       []msg
		statusCode int
	}{{
		name: "encoding",
		msgs: []msg{
			{&pb.SimpleMessage{Id: "One"}, nil},
			{&pb.SimpleMessage{Id: "Two"}, nil},
		},
		statusCode: http.StatusOK,
	}, {
		name:       "empty",
		statusCode: http.StatusOK,
	}, {
		name:       "error",
		msgs:       []msg{{nil, grpc.Errorf(codes.OutOfRange, "400")}},
		statusCode: http.StatusBadRequest,
	}, {
		name: "stream_error",
		msgs: []msg{
			{&pb.SimpleMessage{Id: "One"}, nil},
			{nil, grpc.Errorf(codes.OutOfRange, "400")},
		},
		statusCode: http.StatusOK,
	}}

	newTestRecv := func(t *testing.T, msgs []msg) func() (proto.Message, error) {
		var count int
		return func() (proto.Message, error) {
			if count == len(msgs) {
				return nil, io.EOF
			} else if count > len(msgs) {
				t.Errorf("recv() called %d times for %d messages", count, len(msgs))
			}
			count++
			msg := msgs[count-1]
			return msg.pb, msg.err
		}
	}
	ctx := runtime.NewServerMetadataContext(context.Background(), runtime.ServerMetadata{})
	marshaler := &runtime.JSONPb{}
	for _, tt := range tests {
		t.Run(tt.name, func(t *testing.T) {
			recv := newTestRecv(t, tt.msgs)
			req := httptest.NewRequest("GET", "http://example.com/foo", nil)
			resp := httptest.NewRecorder()

			runtime.ForwardResponseStream(ctx, runtime.NewServeMux(), marshaler, resp, req, recv)

			w := resp.Result()
			if w.StatusCode != tt.statusCode {
				t.Errorf("StatusCode %d want %d", w.StatusCode, tt.statusCode)
			}
			if h := w.Header.Get("Transfer-Encoding"); h != "chunked" {
				t.Errorf("ForwardResponseStream missing header chunked")
			}
			body, err := ioutil.ReadAll(w.Body)
			if err != nil {
				t.Errorf("Failed to read response body with %v", err)
			}
			w.Body.Close()

			var want []byte
			for i, msg := range tt.msgs {
				if msg.err != nil {
					if i == 0 {
						// Skip non-stream errors
						t.Skip("checking error encodings")
					}
					st, _ := status.FromError(msg.err)
					httpCode := runtime.HTTPStatusFromCode(st.Code())
					b, err := marshaler.Marshal(map[string]proto.Message{
						"error": &internal.StreamError{
							GrpcCode:   int32(st.Code()),
							HttpCode:   int32(httpCode),
							Message:    st.Message(),
							HttpStatus: http.StatusText(httpCode),
							Details:    st.Proto().GetDetails(),
						},
					})
					if err != nil {
						t.Errorf("marshaler.Marshal() failed %v", err)
					}
					errBytes := body[len(want):]
					if string(errBytes) != string(b) {
						t.Errorf("ForwardResponseStream() = \"%s\" want \"%s\"", errBytes, b)
					}

					return
				}
				b, err := marshaler.Marshal(map[string]proto.Message{"result": msg.pb})
				if err != nil {
					t.Errorf("marshaler.Marshal() failed %v", err)
				}
				want = append(want, b...)
				want = append(want, marshaler.Delimiter()...)
			}

			if string(body) != string(want) {
				t.Errorf("ForwardResponseStream() = \"%s\" want \"%s\"", body, want)
			}
		})
	}
}

// A custom marshaler implementation, that doesn't implement the delimited interface
type CustomMarshaler struct {
	m *runtime.JSONPb
}

func (c *CustomMarshaler) Marshal(v interface{}) ([]byte, error)      { return c.m.Marshal(v) }
func (c *CustomMarshaler) Unmarshal(data []byte, v interface{}) error { return c.m.Unmarshal(data, v) }
func (c *CustomMarshaler) NewDecoder(r io.Reader) runtime.Decoder     { return c.m.NewDecoder(r) }
func (c *CustomMarshaler) NewEncoder(w io.Writer) runtime.Encoder     { return c.m.NewEncoder(w) }
<<<<<<< HEAD
func (c *CustomMarshaler) ContentType(i interface{}) string           { return c.m.ContentType(i) }
=======
func (c *CustomMarshaler) ContentType() string                        { return c.m.ContentType() }
>>>>>>> 58f78b98

func TestForwardResponseStreamCustomMarshaler(t *testing.T) {
	type msg struct {
		pb  proto.Message
		err error
	}
	tests := []struct {
		name       string
		msgs       []msg
		statusCode int
	}{{
		name: "encoding",
		msgs: []msg{
			{&pb.SimpleMessage{Id: "One"}, nil},
			{&pb.SimpleMessage{Id: "Two"}, nil},
		},
		statusCode: http.StatusOK,
	}, {
		name:       "empty",
		statusCode: http.StatusOK,
	}, {
		name:       "error",
		msgs:       []msg{{nil, grpc.Errorf(codes.OutOfRange, "400")}},
		statusCode: http.StatusBadRequest,
	}, {
		name: "stream_error",
		msgs: []msg{
			{&pb.SimpleMessage{Id: "One"}, nil},
			{nil, grpc.Errorf(codes.OutOfRange, "400")},
		},
		statusCode: http.StatusOK,
	}}

	newTestRecv := func(t *testing.T, msgs []msg) func() (proto.Message, error) {
		var count int
		return func() (proto.Message, error) {
			if count == len(msgs) {
				return nil, io.EOF
			} else if count > len(msgs) {
				t.Errorf("recv() called %d times for %d messages", count, len(msgs))
			}
			count++
			msg := msgs[count-1]
			return msg.pb, msg.err
		}
	}
	ctx := runtime.NewServerMetadataContext(context.Background(), runtime.ServerMetadata{})
	marshaler := &CustomMarshaler{&runtime.JSONPb{}}
	for _, tt := range tests {
		t.Run(tt.name, func(t *testing.T) {
			recv := newTestRecv(t, tt.msgs)
			req := httptest.NewRequest("GET", "http://example.com/foo", nil)
			resp := httptest.NewRecorder()

			runtime.ForwardResponseStream(ctx, runtime.NewServeMux(), marshaler, resp, req, recv)

			w := resp.Result()
			if w.StatusCode != tt.statusCode {
				t.Errorf("StatusCode %d want %d", w.StatusCode, tt.statusCode)
			}
			if h := w.Header.Get("Transfer-Encoding"); h != "chunked" {
				t.Errorf("ForwardResponseStream missing header chunked")
			}
			body, err := ioutil.ReadAll(w.Body)
			if err != nil {
				t.Errorf("Failed to read response body with %v", err)
			}
			w.Body.Close()

			var want []byte
			for _, msg := range tt.msgs {
				if msg.err != nil {
					t.Skip("checking erorr encodings")
				}
				b, err := marshaler.Marshal(map[string]proto.Message{"result": msg.pb})
				if err != nil {
					t.Errorf("marshaler.Marshal() failed %v", err)
				}
				want = append(want, b...)
				want = append(want, "\n"...)
			}

			if string(body) != string(want) {
				t.Errorf("ForwardResponseStream() = \"%s\" want \"%s\"", body, want)
			}
		})
	}
}<|MERGE_RESOLUTION|>--- conflicted
+++ resolved
@@ -137,11 +137,7 @@
 func (c *CustomMarshaler) Unmarshal(data []byte, v interface{}) error { return c.m.Unmarshal(data, v) }
 func (c *CustomMarshaler) NewDecoder(r io.Reader) runtime.Decoder     { return c.m.NewDecoder(r) }
 func (c *CustomMarshaler) NewEncoder(w io.Writer) runtime.Encoder     { return c.m.NewEncoder(w) }
-<<<<<<< HEAD
 func (c *CustomMarshaler) ContentType(i interface{}) string           { return c.m.ContentType(i) }
-=======
-func (c *CustomMarshaler) ContentType() string                        { return c.m.ContentType() }
->>>>>>> 58f78b98
 
 func TestForwardResponseStreamCustomMarshaler(t *testing.T) {
 	type msg struct {
