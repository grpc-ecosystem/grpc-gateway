syntax = "proto3";

import "google/protobuf/any.proto";
import "core/Discover.proto";

package protocol;


option java_package = "org.tron.protos"; //Specify the name of the package that generated the Java file
option java_outer_classname = "Protocol"; //Specify the class name of the generated Java file
option go_package = "github.com/tronprotocol/grpc-gateway/core";

enum AccountType {
  Normal = 0;
  AssetIssue = 1;
  Contract = 2;
}

// AccountId, (name, address) use name, (null, address) use address, (name, null) use name,
message AccountId {
  bytes name = 1;
  bytes address = 2;
}

// Account
message Account {
  // vote message
  message Vote {
    // the super rep address
    bytes vote_address = 1;
    // the vote num to this super rep.
    int64 vote_count = 2;
  }

  bytes account_name = 1;
  AccountType type = 2;
  // the create adress
  bytes address = 3;
  // the trx balance
  int64 balance = 4;
  // the votes
  repeated Vote votes = 5;
  // the other asset owned by this account
  map<string, int64> asset = 6;
<<<<<<< HEAD
  // this account create time
  int64 create_time = 9;
  // this last opration time, including transfer, voting and so on.
  int64 latest_opration_time = 10;
  // not used so far
=======
  int64 create_time = 9;
  int64 latest_opration_time = 10;
>>>>>>> 647650de
  bytes code = 13;
}

message acuthrity {
  AccountId account = 1;
  bytes permission_name = 2;
<<<<<<< HEAD
=======
}


message permision {
  AccountId account = 1;

>>>>>>> 647650de
}

// Witness
message Witness {
  bytes address = 1;
  int64 voteCount = 2;
  bytes pubKey = 3;
  string url = 4;
  int64 totalProduced = 5;
  int64 totalMissed = 6;
  int64 latestBlockNum = 7;
  int64 latestSlotNum = 8;
  bool isJobs = 9;
}

// Transcation

message TXOutput {
  int64 value = 1;
  bytes pubKeyHash = 2;
}

message TXInput {
  message raw {
    bytes txID = 1;
    int64 vout = 2;
    bytes pubKey = 3;
  }
  raw raw_data = 1;
  bytes signature = 4;
}

message TXOutputs {
  repeated TXOutput outputs = 1;
}


message Transaction {
  // transcation type, utxo is desprated.
  enum TransactionType {
    UtxoType = 0;
    ContractType = 1;
  }
  message Contract {
    enum ContractType {
      AccountCreateContract = 0;
      TransferContract = 1;
      TransferAssetContract = 2;
      VoteAssetContract = 3;
      VoteWitnessContract = 4;
      WitnessCreateContract = 5;
      AssetIssueContract = 6;
      DeployContract = 7;
      WitnessUpdateContract = 8;
      ParticipateAssetIssueContract = 9;
<<<<<<< HEAD
=======
      AccountUpdateContract = 10;
>>>>>>> 647650de
      CustomContract = 20;
    }
    ContractType type = 1;
    google.protobuf.Any parameter = 2;
    bytes provider = 3;
    bytes ContractName = 4;

  }

  message Result {
    enum code {
      SUCESS = 0;
      FAILED = 1;
    }
    int64 fee = 1;
    code ret = 2;
  }

  message raw {
    TransactionType type = 1;
    int64 ref_block_num = 3;
    bytes ref_block_hash = 4;
    int64 expiration = 8;
    repeated acuthrity auths = 9;
    // data not used
    bytes data = 10;
    repeated Contract contract = 11;
    // scripts not used
    bytes scripts = 12;
    int64 timestamp = 14;
  }

  raw raw_data = 1;
  repeated bytes signature = 2;
  repeated Result ret = 5;
}

message BlockHeader {
  message raw {
    int64 timestamp = 1;
    bytes txTrieRoot = 2;
    bytes parentHash = 3;
    //bytes nonce = 5;
    //bytes difficulty = 6;
    int64 number = 7;
    int64 witness_id = 8;
    bytes witness_address = 9;
  }
  raw raw_data = 1;
  bytes witness_signature = 2;
}

// block
message Block {
  repeated Transaction transactions = 1;
  BlockHeader block_header = 2;
}

message ChainInventory {
  message BlockId {
    bytes hash = 1;
    int64 number = 2;
  }
  repeated BlockId ids = 1;
  int64 remain_num = 2;
}

// Inventory
message BlockInventory {
  enum Type {
    SYNC = 0;
    ADVTISE = 1;
    FETCH = 2;
  }

  message BlockId {
    bytes hash = 1;
    int64 number = 2;
  }
  repeated BlockId ids = 1;
  Type type = 2;
}

message Inventory {
  enum InventoryType {
    TRX = 0;
    BLOCK = 1;
  }
  InventoryType type = 1;
  repeated bytes ids = 2;
}

message Items {
  enum ItemType {
    ERR = 0;
    TRX = 1;
    BLOCK = 2;
    BLOCKHEADER = 3;
  }

  ItemType type = 1;
  repeated Block blocks = 2;
  repeated BlockHeader block_headers = 3;
  repeated Transaction transactions = 4;
}

// DynamicProperties
message DynamicProperties {
  int64 last_solidity_block_num = 1;
}

enum ReasonCode {
  REQUESTED = 0x00;
  TCP_ERROR = 0x01;
  BAD_PROTOCOL = 0x02;
  USELESS_PEER = 0x03;
  TOO_MANY_PEERS = 0x04;
  DUPLICATE_PEER = 0x05;
  INCOMPATIBLE_PROTOCOL = 0x06;
  NULL_IDENTITY = 0x07;
  PEER_QUITING = 0x08;
  UNEXPECTED_IDENTITY = 0x09;
  LOCAL_IDENTITY = 0x0A;
  PING_TIMEOUT = 0x0B;
  USER_REASON = 0x10;
  RESET = 0x11;
  SYNC_FAIL = 0x12;
  UNKNOWN = 0xFF;
}

message DisconnectMessage {
  ReasonCode reason = 1;
}

message HelloMessage {
  Endpoint from = 1;
  int32 version = 2;
  int64 timestamp = 3;
}<|MERGE_RESOLUTION|>--- conflicted
+++ resolved
@@ -31,7 +31,6 @@
     // the vote num to this super rep.
     int64 vote_count = 2;
   }
-
   bytes account_name = 1;
   AccountType type = 2;
   // the create adress
@@ -42,31 +41,17 @@
   repeated Vote votes = 5;
   // the other asset owned by this account
   map<string, int64> asset = 6;
-<<<<<<< HEAD
   // this account create time
   int64 create_time = 9;
   // this last opration time, including transfer, voting and so on.
   int64 latest_opration_time = 10;
   // not used so far
-=======
-  int64 create_time = 9;
-  int64 latest_opration_time = 10;
->>>>>>> 647650de
   bytes code = 13;
 }
 
 message acuthrity {
   AccountId account = 1;
   bytes permission_name = 2;
-<<<<<<< HEAD
-=======
-}
-
-
-message permision {
-  AccountId account = 1;
-
->>>>>>> 647650de
 }
 
 // Witness
@@ -122,10 +107,6 @@
       DeployContract = 7;
       WitnessUpdateContract = 8;
       ParticipateAssetIssueContract = 9;
-<<<<<<< HEAD
-=======
-      AccountUpdateContract = 10;
->>>>>>> 647650de
       CustomContract = 20;
     }
     ContractType type = 1;
