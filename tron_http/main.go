--- conflicted
+++ resolved
@@ -64,12 +64,7 @@
 	}
 
 
-<<<<<<< HEAD
-	return http.ListenAndServe(":8086", allowCORS(mux))
-=======
-
-	return http.ListenAndServe(":" + strconv.Itoa(*listen), mux)
->>>>>>> 899b7cf8
+	return http.ListenAndServe(":" + strconv.Itoa(*listen), allowCORS(mux))
 }
 
 func main() {
