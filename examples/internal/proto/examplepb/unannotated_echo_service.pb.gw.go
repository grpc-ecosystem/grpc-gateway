--- conflicted
+++ resolved
@@ -29,10 +29,6 @@
 var _ status.Status
 var _ = runtime.String
 var _ = utilities.NewDoubleArray
-<<<<<<< HEAD
-var _ = descriptor.ForMessage
-=======
->>>>>>> 0aa4edb8
 var _ = metadata.Join
 
 var (
