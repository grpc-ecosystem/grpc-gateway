---
swagger: "2.0"
info:
  version: "1.0"
  title: "A Bit of Everything"
  contact:
    name: "gRPC-Gateway project"
    url: "https://github.com/grpc-ecosystem/grpc-gateway"
    email: "none@example.com"
  license:
    name: "BSD 3-Clause License"
    url: "https://github.com/grpc-ecosystem/grpc-gateway/blob/master/LICENSE.txt"
  x-something-something: "yadda"
schemes:
- "http"
- "https"
- "wss"
consumes:
- "application/json"
- "application/x-foo-mime"
produces:
- "application/json"
- "application/x-foo-mime"
security:
- ApiKeyAuth: []
  BasicAuth: []
- ApiKeyAuth: []
  OAuth2:
  - "read"
  - "write"
paths:
  /v1/example/a_bit_of_everything:
    post:
      tags:
      - "ABitOfEverythingService"
      operationId: "ABitOfEverythingService_CreateBody"
      parameters:
      - in: "body"
        name: "body"
        required: true
        schema:
          $ref: "#/definitions/examplepbABitOfEverything"
        x-exportParamName: "Body"
      responses:
        200:
          description: "A successful response."
          schema:
            $ref: "#/definitions/examplepbABitOfEverything"
        403:
          description: "Returned when the user does not have permission to access\
            \ the resource."
          schema: {}
        404:
          description: "Returned when the resource does not exist."
          schema:
            type: "string"
            format: "string"
        418:
          description: "I'm a teapot."
          schema:
            $ref: "#/definitions/examplepbNumericEnum"
        500:
          description: "Server error"
          schema:
            $ref: "#/definitions/examplepbErrorResponse"
        default:
          description: "An unexpected error response."
          schema:
            $ref: "#/definitions/rpcStatus"
  /v1/example/a_bit_of_everything/echo/{value}:
    get:
      tags:
      - "echo rpc"
      summary: "Summary: Echo rpc"
      description: "Description Echo"
      operationId: "ABitOfEverythingService_Echo"
      parameters:
      - name: "value"
        in: "path"
        required: true
        type: "string"
        x-exportParamName: "Value"
      responses:
        200:
          description: "A successful response."
          examples:
            application/json:
              value: "the input value"
          schema:
            $ref: "#/definitions/subStringMessage"
        403:
          description: "Returned when the user does not have permission to access\
            \ the resource."
          schema: {}
        404:
          description: "Returned when the resource does not exist."
          schema:
            type: "integer"
            format: "integer"
        418:
          description: "I'm a teapot."
          schema:
            $ref: "#/definitions/examplepbNumericEnum"
        500:
          description: "Server error"
          schema:
            $ref: "#/definitions/examplepbErrorResponse"
        503:
          description: "Returned when the resource is temporarily unavailable."
          schema: {}
          x-number: 100
        default:
          description: "An unexpected error response."
          schema:
            $ref: "#/definitions/rpcStatus"
      externalDocs:
        description: "Find out more Echo"
        url: "https://github.com/grpc-ecosystem/grpc-gateway"
  /v1/example/a_bit_of_everything/params/get/nested_enum/{singleNested.ok}:
    get:
      tags:
      - "ABitOfEverythingService"
      operationId: "ABitOfEverythingService_CheckNestedEnumGetQueryParams"
      parameters:
      - name: "singleNested.ok"
        in: "path"
        description: "DeepEnum description."
        required: true
        type: "string"
        enum:
        - "FALSE"
        - "TRUE"
        x-exportParamName: "SingleNestedOk"
      - name: "singleNested.name"
        in: "query"
        description: "name is nested field."
        required: false
        type: "string"
        x-exportParamName: "SingleNestedName"
        x-optionalDataType: "String"
      - name: "singleNested.amount"
        in: "query"
        required: false
        type: "integer"
        format: "int64"
        x-exportParamName: "SingleNestedAmount"
        x-optionalDataType: "Int64"
      - name: "uuid"
        in: "query"
        required: false
        type: "string"
        x-exportParamName: "Uuid"
        x-optionalDataType: "String"
      - name: "floatValue"
        in: "query"
        description: "Float value field"
        required: true
        type: "number"
        default: 0.2
        format: "float"
        x-exportParamName: "FloatValue"
      - name: "doubleValue"
        in: "query"
        required: false
        type: "number"
        format: "double"
        x-exportParamName: "DoubleValue"
        x-optionalDataType: "Float64"
      - name: "int64Value"
        in: "query"
        required: false
        type: "string"
        format: "int64"
        x-exportParamName: "Int64Value"
        x-optionalDataType: "String"
      - name: "uint64Value"
        in: "query"
        required: false
        type: "string"
        format: "uint64"
        x-exportParamName: "Uint64Value"
        x-optionalDataType: "String"
      - name: "int32Value"
        in: "query"
        required: false
        type: "integer"
        format: "int32"
        x-exportParamName: "Int32Value"
        x-optionalDataType: "Int32"
      - name: "fixed64Value"
        in: "query"
        required: false
        type: "string"
        format: "uint64"
        x-exportParamName: "Fixed64Value"
        x-optionalDataType: "String"
      - name: "fixed32Value"
        in: "query"
        required: false
        type: "integer"
        format: "int64"
        x-exportParamName: "Fixed32Value"
        x-optionalDataType: "Int64"
      - name: "boolValue"
        in: "query"
        required: false
        type: "boolean"
        x-exportParamName: "BoolValue"
        x-optionalDataType: "Bool"
      - name: "stringValue"
        in: "query"
        required: false
        type: "string"
        x-exportParamName: "StringValue"
        x-optionalDataType: "String"
      - name: "bytesValue"
        in: "query"
        required: false
        type: "string"
        format: "byte"
        x-exportParamName: "BytesValue"
        x-optionalDataType: "String"
      - name: "uint32Value"
        in: "query"
        required: false
        type: "integer"
        format: "int64"
        x-exportParamName: "Uint32Value"
        x-optionalDataType: "Int64"
      - name: "enumValue"
        in: "query"
        description: " - ZERO: ZERO means 0\n - ONE: ONE means 1"
        required: false
        type: "string"
        default: "ZERO"
        enum:
        - "ZERO"
        - "ONE"
        x-exportParamName: "EnumValue"
        x-optionalDataType: "String"
      - name: "pathEnumValue"
        in: "query"
        required: false
        type: "string"
        default: "ABC"
        enum:
        - "ABC"
        - "DEF"
        x-exportParamName: "PathEnumValue"
        x-optionalDataType: "String"
      - name: "nestedPathEnumValue"
        in: "query"
        required: false
        type: "string"
        default: "GHI"
        enum:
        - "GHI"
        - "JKL"
        x-exportParamName: "NestedPathEnumValue"
        x-optionalDataType: "String"
      - name: "sfixed32Value"
        in: "query"
        required: false
        type: "integer"
        format: "int32"
        x-exportParamName: "Sfixed32Value"
        x-optionalDataType: "Int32"
      - name: "sfixed64Value"
        in: "query"
        required: false
        type: "string"
        format: "int64"
        x-exportParamName: "Sfixed64Value"
        x-optionalDataType: "String"
      - name: "sint32Value"
        in: "query"
        required: false
        type: "integer"
        format: "int32"
        x-exportParamName: "Sint32Value"
        x-optionalDataType: "Int32"
      - name: "sint64Value"
        in: "query"
        required: false
        type: "string"
        format: "int64"
        x-exportParamName: "Sint64Value"
        x-optionalDataType: "String"
      - name: "repeatedStringValue"
        in: "query"
        required: false
        type: "array"
        items:
          type: "string"
        collectionFormat: "multi"
        x-exportParamName: "RepeatedStringValue"
      - name: "oneofString"
        in: "query"
        required: false
        type: "string"
        x-exportParamName: "OneofString"
        x-optionalDataType: "String"
      - name: "nonConventionalNameValue"
        in: "query"
        required: false
        type: "string"
        x-exportParamName: "NonConventionalNameValue"
        x-optionalDataType: "String"
      - name: "timestampValue"
        in: "query"
        required: false
        type: "string"
        format: "date-time"
        x-exportParamName: "TimestampValue"
        x-optionalDataType: "Time"
      - name: "repeatedEnumValue"
        in: "query"
        description: "repeated enum value. it is comma-separated in query.\n\n - ZERO:\
          \ ZERO means 0\n - ONE: ONE means 1"
        required: false
        type: "array"
        items:
          type: "string"
          enum:
          - "ZERO"
          - "ONE"
        collectionFormat: "multi"
        x-exportParamName: "RepeatedEnumValue"
      - name: "repeatedEnumAnnotation"
        in: "query"
        description: "Repeated numeric enum title. Repeated numeric enum description.\n\
          \n - ZERO: ZERO means 0\n - ONE: ONE means 1"
        required: false
        type: "array"
        items:
          type: "string"
          enum:
          - "ZERO"
          - "ONE"
        collectionFormat: "multi"
        x-exportParamName: "RepeatedEnumAnnotation"
      - name: "enumValueAnnotation"
        in: "query"
        description: "Numeric enum title. Numeric enum description.\n\n - ZERO: ZERO\
          \ means 0\n - ONE: ONE means 1"
        required: false
        type: "string"
        default: "ZERO"
        enum:
        - "ZERO"
        - "ONE"
        x-exportParamName: "EnumValueAnnotation"
        x-optionalDataType: "String"
      - name: "repeatedStringAnnotation"
        in: "query"
        description: "Repeated string title. Repeated string description."
        required: false
        type: "array"
        items:
          type: "string"
        collectionFormat: "multi"
        x-exportParamName: "RepeatedStringAnnotation"
      - name: "nestedAnnotation.name"
        in: "query"
        description: "name is nested field."
        required: false
        type: "string"
        x-exportParamName: "NestedAnnotationName"
        x-optionalDataType: "String"
      - name: "nestedAnnotation.amount"
        in: "query"
        required: false
        type: "integer"
        format: "int64"
        x-exportParamName: "NestedAnnotationAmount"
        x-optionalDataType: "Int64"
      - name: "int64OverrideType"
        in: "query"
        required: false
        type: "integer"
        format: "int64"
        x-exportParamName: "Int64OverrideType"
        x-optionalDataType: "Int64"
      - name: "requiredStringViaFieldBehaviorAnnotation"
        in: "query"
        description: "mark a field as required in Open API definition."
        required: true
        type: "string"
        x-exportParamName: "RequiredStringViaFieldBehaviorAnnotation"
      - name: "outputOnlyStringViaFieldBehaviorAnnotation"
        in: "query"
        description: "mark a field as readonly in Open API definition."
        required: false
        type: "string"
        x-exportParamName: "OutputOnlyStringViaFieldBehaviorAnnotation"
        x-optionalDataType: "String"
      responses:
        200:
          description: "A successful response."
          schema:
            $ref: "#/definitions/examplepbABitOfEverything"
        403:
          description: "Returned when the user does not have permission to access\
            \ the resource."
          schema: {}
        404:
          description: "Returned when the resource does not exist."
          schema:
            type: "string"
            format: "string"
        418:
          description: "I'm a teapot."
          schema:
            $ref: "#/definitions/examplepbNumericEnum"
        500:
          description: "Server error"
          schema:
            $ref: "#/definitions/examplepbErrorResponse"
        default:
          description: "An unexpected error response."
          schema:
            $ref: "#/definitions/rpcStatus"
  /v1/example/a_bit_of_everything/params/get/{singleNested.name}:
    get:
      tags:
      - "ABitOfEverythingService"
      operationId: "ABitOfEverythingService_CheckGetQueryParams"
      parameters:
      - name: "singleNested.name"
        in: "path"
        description: "name is nested field."
        required: true
        type: "string"
        x-exportParamName: "SingleNestedName"
      - name: "singleNested.amount"
        in: "query"
        required: false
        type: "integer"
        format: "int64"
        x-exportParamName: "SingleNestedAmount"
        x-optionalDataType: "Int64"
      - name: "singleNested.ok"
        in: "query"
        description: "DeepEnum description.\n\n - FALSE: FALSE is false.\n - TRUE:\
          \ TRUE is true."
        required: false
        type: "string"
        default: "FALSE"
        enum:
        - "FALSE"
        - "TRUE"
        x-exportParamName: "SingleNestedOk"
        x-optionalDataType: "String"
      - name: "uuid"
        in: "query"
        required: false
        type: "string"
        x-exportParamName: "Uuid"
        x-optionalDataType: "String"
      - name: "floatValue"
        in: "query"
        description: "Float value field"
        required: true
        type: "number"
        default: 0.2
        format: "float"
        x-exportParamName: "FloatValue"
      - name: "doubleValue"
        in: "query"
        required: false
        type: "number"
        format: "double"
        x-exportParamName: "DoubleValue"
        x-optionalDataType: "Float64"
      - name: "int64Value"
        in: "query"
        required: false
        type: "string"
        format: "int64"
        x-exportParamName: "Int64Value"
        x-optionalDataType: "String"
      - name: "uint64Value"
        in: "query"
        required: false
        type: "string"
        format: "uint64"
        x-exportParamName: "Uint64Value"
        x-optionalDataType: "String"
      - name: "int32Value"
        in: "query"
        required: false
        type: "integer"
        format: "int32"
        x-exportParamName: "Int32Value"
        x-optionalDataType: "Int32"
      - name: "fixed64Value"
        in: "query"
        required: false
        type: "string"
        format: "uint64"
        x-exportParamName: "Fixed64Value"
        x-optionalDataType: "String"
      - name: "fixed32Value"
        in: "query"
        required: false
        type: "integer"
        format: "int64"
        x-exportParamName: "Fixed32Value"
        x-optionalDataType: "Int64"
      - name: "boolValue"
        in: "query"
        required: false
        type: "boolean"
        x-exportParamName: "BoolValue"
        x-optionalDataType: "Bool"
      - name: "stringValue"
        in: "query"
        required: false
        type: "string"
        x-exportParamName: "StringValue"
        x-optionalDataType: "String"
      - name: "bytesValue"
        in: "query"
        required: false
        type: "string"
        format: "byte"
        x-exportParamName: "BytesValue"
        x-optionalDataType: "String"
      - name: "uint32Value"
        in: "query"
        required: false
        type: "integer"
        format: "int64"
        x-exportParamName: "Uint32Value"
        x-optionalDataType: "Int64"
      - name: "enumValue"
        in: "query"
        description: " - ZERO: ZERO means 0\n - ONE: ONE means 1"
        required: false
        type: "string"
        default: "ZERO"
        enum:
        - "ZERO"
        - "ONE"
        x-exportParamName: "EnumValue"
        x-optionalDataType: "String"
      - name: "pathEnumValue"
        in: "query"
        required: false
        type: "string"
        default: "ABC"
        enum:
        - "ABC"
        - "DEF"
        x-exportParamName: "PathEnumValue"
        x-optionalDataType: "String"
      - name: "nestedPathEnumValue"
        in: "query"
        required: false
        type: "string"
        default: "GHI"
        enum:
        - "GHI"
        - "JKL"
        x-exportParamName: "NestedPathEnumValue"
        x-optionalDataType: "String"
      - name: "sfixed32Value"
        in: "query"
        required: false
        type: "integer"
        format: "int32"
        x-exportParamName: "Sfixed32Value"
        x-optionalDataType: "Int32"
      - name: "sfixed64Value"
        in: "query"
        required: false
        type: "string"
        format: "int64"
        x-exportParamName: "Sfixed64Value"
        x-optionalDataType: "String"
      - name: "sint32Value"
        in: "query"
        required: false
        type: "integer"
        format: "int32"
        x-exportParamName: "Sint32Value"
        x-optionalDataType: "Int32"
      - name: "sint64Value"
        in: "query"
        required: false
        type: "string"
        format: "int64"
        x-exportParamName: "Sint64Value"
        x-optionalDataType: "String"
      - name: "repeatedStringValue"
        in: "query"
        required: false
        type: "array"
        items:
          type: "string"
        collectionFormat: "multi"
        x-exportParamName: "RepeatedStringValue"
      - name: "oneofString"
        in: "query"
        required: false
        type: "string"
        x-exportParamName: "OneofString"
        x-optionalDataType: "String"
      - name: "nonConventionalNameValue"
        in: "query"
        required: false
        type: "string"
        x-exportParamName: "NonConventionalNameValue"
        x-optionalDataType: "String"
      - name: "timestampValue"
        in: "query"
        required: false
        type: "string"
        format: "date-time"
        x-exportParamName: "TimestampValue"
        x-optionalDataType: "Time"
      - name: "repeatedEnumValue"
        in: "query"
        description: "repeated enum value. it is comma-separated in query.\n\n - ZERO:\
          \ ZERO means 0\n - ONE: ONE means 1"
        required: false
        type: "array"
        items:
          type: "string"
          enum:
          - "ZERO"
          - "ONE"
        collectionFormat: "multi"
        x-exportParamName: "RepeatedEnumValue"
      - name: "repeatedEnumAnnotation"
        in: "query"
        description: "Repeated numeric enum title. Repeated numeric enum description.\n\
          \n - ZERO: ZERO means 0\n - ONE: ONE means 1"
        required: false
        type: "array"
        items:
          type: "string"
          enum:
          - "ZERO"
          - "ONE"
        collectionFormat: "multi"
        x-exportParamName: "RepeatedEnumAnnotation"
      - name: "enumValueAnnotation"
        in: "query"
        description: "Numeric enum title. Numeric enum description.\n\n - ZERO: ZERO\
          \ means 0\n - ONE: ONE means 1"
        required: false
        type: "string"
        default: "ZERO"
        enum:
        - "ZERO"
        - "ONE"
        x-exportParamName: "EnumValueAnnotation"
        x-optionalDataType: "String"
      - name: "repeatedStringAnnotation"
        in: "query"
        description: "Repeated string title. Repeated string description."
        required: false
        type: "array"
        items:
          type: "string"
        collectionFormat: "multi"
        x-exportParamName: "RepeatedStringAnnotation"
      - name: "nestedAnnotation.amount"
        in: "query"
        required: false
        type: "integer"
        format: "int64"
        x-exportParamName: "NestedAnnotationAmount"
        x-optionalDataType: "Int64"
      - name: "nestedAnnotation.ok"
        in: "query"
        description: "DeepEnum description.\n\n - FALSE: FALSE is false.\n - TRUE:\
          \ TRUE is true."
        required: false
        type: "string"
        default: "FALSE"
        enum:
        - "FALSE"
        - "TRUE"
        x-exportParamName: "NestedAnnotationOk"
        x-optionalDataType: "String"
      - name: "int64OverrideType"
        in: "query"
        required: false
        type: "integer"
        format: "int64"
        x-exportParamName: "Int64OverrideType"
        x-optionalDataType: "Int64"
      - name: "requiredStringViaFieldBehaviorAnnotation"
        in: "query"
        description: "mark a field as required in Open API definition."
        required: true
        type: "string"
        x-exportParamName: "RequiredStringViaFieldBehaviorAnnotation"
      - name: "outputOnlyStringViaFieldBehaviorAnnotation"
        in: "query"
        description: "mark a field as readonly in Open API definition."
        required: false
        type: "string"
        x-exportParamName: "OutputOnlyStringViaFieldBehaviorAnnotation"
        x-optionalDataType: "String"
      responses:
        200:
          description: "A successful response."
          schema:
            $ref: "#/definitions/examplepbABitOfEverything"
        403:
          description: "Returned when the user does not have permission to access\
            \ the resource."
          schema: {}
        404:
          description: "Returned when the resource does not exist."
          schema:
            type: "string"
            format: "string"
        418:
          description: "I'm a teapot."
          schema:
            $ref: "#/definitions/examplepbNumericEnum"
        500:
          description: "Server error"
          schema:
            $ref: "#/definitions/examplepbErrorResponse"
        default:
          description: "An unexpected error response."
          schema:
            $ref: "#/definitions/rpcStatus"
  /v1/example/a_bit_of_everything/params/post/{stringValue}:
    post:
      tags:
      - "ABitOfEverythingService"
      operationId: "ABitOfEverythingService_CheckPostQueryParams"
      parameters:
      - name: "stringValue"
        in: "path"
        required: true
        type: "string"
        x-exportParamName: "StringValue"
      - in: "body"
        name: "body"
        required: true
        schema:
          $ref: "#/definitions/ABitOfEverythingNested"
        x-exportParamName: "Body"
      - name: "uuid"
        in: "query"
        required: false
        type: "string"
        x-exportParamName: "Uuid"
        x-optionalDataType: "String"
      - name: "floatValue"
        in: "query"
        description: "Float value field"
        required: true
        type: "number"
        default: 0.2
        format: "float"
        x-exportParamName: "FloatValue"
      - name: "doubleValue"
        in: "query"
        required: false
        type: "number"
        format: "double"
        x-exportParamName: "DoubleValue"
        x-optionalDataType: "Float64"
      - name: "int64Value"
        in: "query"
        required: false
        type: "string"
        format: "int64"
        x-exportParamName: "Int64Value"
        x-optionalDataType: "String"
      - name: "uint64Value"
        in: "query"
        required: false
        type: "string"
        format: "uint64"
        x-exportParamName: "Uint64Value"
        x-optionalDataType: "String"
      - name: "int32Value"
        in: "query"
        required: false
        type: "integer"
        format: "int32"
        x-exportParamName: "Int32Value"
        x-optionalDataType: "Int32"
      - name: "fixed64Value"
        in: "query"
        required: false
        type: "string"
        format: "uint64"
        x-exportParamName: "Fixed64Value"
        x-optionalDataType: "String"
      - name: "fixed32Value"
        in: "query"
        required: false
        type: "integer"
        format: "int64"
        x-exportParamName: "Fixed32Value"
        x-optionalDataType: "Int64"
      - name: "boolValue"
        in: "query"
        required: false
        type: "boolean"
        x-exportParamName: "BoolValue"
        x-optionalDataType: "Bool"
      - name: "bytesValue"
        in: "query"
        required: false
        type: "string"
        format: "byte"
        x-exportParamName: "BytesValue"
        x-optionalDataType: "String"
      - name: "uint32Value"
        in: "query"
        required: false
        type: "integer"
        format: "int64"
        x-exportParamName: "Uint32Value"
        x-optionalDataType: "Int64"
      - name: "enumValue"
        in: "query"
        description: " - ZERO: ZERO means 0\n - ONE: ONE means 1"
        required: false
        type: "string"
        default: "ZERO"
        enum:
        - "ZERO"
        - "ONE"
        x-exportParamName: "EnumValue"
        x-optionalDataType: "String"
      - name: "pathEnumValue"
        in: "query"
        required: false
        type: "string"
        default: "ABC"
        enum:
        - "ABC"
        - "DEF"
        x-exportParamName: "PathEnumValue"
        x-optionalDataType: "String"
      - name: "nestedPathEnumValue"
        in: "query"
        required: false
        type: "string"
        default: "GHI"
        enum:
        - "GHI"
        - "JKL"
        x-exportParamName: "NestedPathEnumValue"
        x-optionalDataType: "String"
      - name: "sfixed32Value"
        in: "query"
        required: false
        type: "integer"
        format: "int32"
        x-exportParamName: "Sfixed32Value"
        x-optionalDataType: "Int32"
      - name: "sfixed64Value"
        in: "query"
        required: false
        type: "string"
        format: "int64"
        x-exportParamName: "Sfixed64Value"
        x-optionalDataType: "String"
      - name: "sint32Value"
        in: "query"
        required: false
        type: "integer"
        format: "int32"
        x-exportParamName: "Sint32Value"
        x-optionalDataType: "Int32"
      - name: "sint64Value"
        in: "query"
        required: false
        type: "string"
        format: "int64"
        x-exportParamName: "Sint64Value"
        x-optionalDataType: "String"
      - name: "repeatedStringValue"
        in: "query"
        required: false
        type: "array"
        items:
          type: "string"
        collectionFormat: "multi"
        x-exportParamName: "RepeatedStringValue"
      - name: "oneofString"
        in: "query"
        required: false
        type: "string"
        x-exportParamName: "OneofString"
        x-optionalDataType: "String"
      - name: "nonConventionalNameValue"
        in: "query"
        required: false
        type: "string"
        x-exportParamName: "NonConventionalNameValue"
        x-optionalDataType: "String"
      - name: "timestampValue"
        in: "query"
        required: false
        type: "string"
        format: "date-time"
        x-exportParamName: "TimestampValue"
        x-optionalDataType: "Time"
      - name: "repeatedEnumValue"
        in: "query"
        description: "repeated enum value. it is comma-separated in query.\n\n - ZERO:\
          \ ZERO means 0\n - ONE: ONE means 1"
        required: false
        type: "array"
        items:
          type: "string"
          enum:
          - "ZERO"
          - "ONE"
        collectionFormat: "multi"
        x-exportParamName: "RepeatedEnumValue"
      - name: "repeatedEnumAnnotation"
        in: "query"
        description: "Repeated numeric enum title. Repeated numeric enum description.\n\
          \n - ZERO: ZERO means 0\n - ONE: ONE means 1"
        required: false
        type: "array"
        items:
          type: "string"
          enum:
          - "ZERO"
          - "ONE"
        collectionFormat: "multi"
        x-exportParamName: "RepeatedEnumAnnotation"
      - name: "enumValueAnnotation"
        in: "query"
        description: "Numeric enum title. Numeric enum description.\n\n - ZERO: ZERO\
          \ means 0\n - ONE: ONE means 1"
        required: false
        type: "string"
        default: "ZERO"
        enum:
        - "ZERO"
        - "ONE"
        x-exportParamName: "EnumValueAnnotation"
        x-optionalDataType: "String"
      - name: "repeatedStringAnnotation"
        in: "query"
        description: "Repeated string title. Repeated string description."
        required: false
        type: "array"
        items:
          type: "string"
        collectionFormat: "multi"
        x-exportParamName: "RepeatedStringAnnotation"
      - name: "nestedAnnotation.name"
        in: "query"
        description: "name is nested field."
        required: false
        type: "string"
        x-exportParamName: "NestedAnnotationName"
        x-optionalDataType: "String"
      - name: "nestedAnnotation.amount"
        in: "query"
        required: false
        type: "integer"
        format: "int64"
        x-exportParamName: "NestedAnnotationAmount"
        x-optionalDataType: "Int64"
      - name: "nestedAnnotation.ok"
        in: "query"
        description: "DeepEnum description.\n\n - FALSE: FALSE is false.\n - TRUE:\
          \ TRUE is true."
        required: false
        type: "string"
        default: "FALSE"
        enum:
        - "FALSE"
        - "TRUE"
        x-exportParamName: "NestedAnnotationOk"
        x-optionalDataType: "String"
      - name: "int64OverrideType"
        in: "query"
        required: false
        type: "integer"
        format: "int64"
        x-exportParamName: "Int64OverrideType"
        x-optionalDataType: "Int64"
      - name: "requiredStringViaFieldBehaviorAnnotation"
        in: "query"
        description: "mark a field as required in Open API definition."
        required: true
        type: "string"
        x-exportParamName: "RequiredStringViaFieldBehaviorAnnotation"
      - name: "outputOnlyStringViaFieldBehaviorAnnotation"
        in: "query"
        description: "mark a field as readonly in Open API definition."
        required: false
        type: "string"
        x-exportParamName: "OutputOnlyStringViaFieldBehaviorAnnotation"
        x-optionalDataType: "String"
      responses:
        200:
          description: "A successful response."
          schema:
            $ref: "#/definitions/examplepbABitOfEverything"
        403:
          description: "Returned when the user does not have permission to access\
            \ the resource."
          schema: {}
        404:
          description: "Returned when the resource does not exist."
          schema:
            type: "string"
            format: "string"
        418:
          description: "I'm a teapot."
          schema:
            $ref: "#/definitions/examplepbNumericEnum"
        500:
          description: "Server error"
          schema:
            $ref: "#/definitions/examplepbErrorResponse"
        default:
          description: "An unexpected error response."
          schema:
            $ref: "#/definitions/rpcStatus"
  /v1/example/a_bit_of_everything/query/{uuid}:
    get:
      tags:
      - "ABitOfEverythingService"
      operationId: "ABitOfEverythingService_GetQuery"
      parameters:
      - name: "uuid"
        in: "path"
        required: true
        type: "string"
        x-exportParamName: "Uuid"
      - name: "singleNested.name"
        in: "query"
        description: "name is nested field."
        required: false
        type: "string"
        x-exportParamName: "SingleNestedName"
        x-optionalDataType: "String"
      - name: "singleNested.amount"
        in: "query"
        required: false
        type: "integer"
        format: "int64"
        x-exportParamName: "SingleNestedAmount"
        x-optionalDataType: "Int64"
      - name: "singleNested.ok"
        in: "query"
        description: "DeepEnum description.\n\n - FALSE: FALSE is false.\n - TRUE:\
          \ TRUE is true."
        required: false
        type: "string"
        default: "FALSE"
        enum:
        - "FALSE"
        - "TRUE"
        x-exportParamName: "SingleNestedOk"
        x-optionalDataType: "String"
      - name: "floatValue"
        in: "query"
        description: "Float value field"
        required: true
        type: "number"
        default: 0.2
        format: "float"
        x-exportParamName: "FloatValue"
      - name: "doubleValue"
        in: "query"
        required: false
        type: "number"
        format: "double"
        x-exportParamName: "DoubleValue"
        x-optionalDataType: "Float64"
      - name: "int64Value"
        in: "query"
        required: false
        type: "string"
        format: "int64"
        x-exportParamName: "Int64Value"
        x-optionalDataType: "String"
      - name: "uint64Value"
        in: "query"
        required: false
        type: "string"
        format: "uint64"
        x-exportParamName: "Uint64Value"
        x-optionalDataType: "String"
      - name: "int32Value"
        in: "query"
        required: false
        type: "integer"
        format: "int32"
        x-exportParamName: "Int32Value"
        x-optionalDataType: "Int32"
      - name: "fixed64Value"
        in: "query"
        required: false
        type: "string"
        format: "uint64"
        x-exportParamName: "Fixed64Value"
        x-optionalDataType: "String"
      - name: "fixed32Value"
        in: "query"
        required: false
        type: "integer"
        format: "int64"
        x-exportParamName: "Fixed32Value"
        x-optionalDataType: "Int64"
      - name: "boolValue"
        in: "query"
        required: false
        type: "boolean"
        x-exportParamName: "BoolValue"
        x-optionalDataType: "Bool"
      - name: "stringValue"
        in: "query"
        required: false
        type: "string"
        x-exportParamName: "StringValue"
        x-optionalDataType: "String"
      - name: "bytesValue"
        in: "query"
        required: false
        type: "string"
        format: "byte"
        x-exportParamName: "BytesValue"
        x-optionalDataType: "String"
      - name: "uint32Value"
        in: "query"
        required: false
        type: "integer"
        format: "int64"
        x-exportParamName: "Uint32Value"
        x-optionalDataType: "Int64"
      - name: "enumValue"
        in: "query"
        description: " - ZERO: ZERO means 0\n - ONE: ONE means 1"
        required: false
        type: "string"
        default: "ZERO"
        enum:
        - "ZERO"
        - "ONE"
        x-exportParamName: "EnumValue"
        x-optionalDataType: "String"
      - name: "pathEnumValue"
        in: "query"
        required: false
        type: "string"
        default: "ABC"
        enum:
        - "ABC"
        - "DEF"
        x-exportParamName: "PathEnumValue"
        x-optionalDataType: "String"
      - name: "nestedPathEnumValue"
        in: "query"
        required: false
        type: "string"
        default: "GHI"
        enum:
        - "GHI"
        - "JKL"
        x-exportParamName: "NestedPathEnumValue"
        x-optionalDataType: "String"
      - name: "sfixed32Value"
        in: "query"
        required: false
        type: "integer"
        format: "int32"
        x-exportParamName: "Sfixed32Value"
        x-optionalDataType: "Int32"
      - name: "sfixed64Value"
        in: "query"
        required: false
        type: "string"
        format: "int64"
        x-exportParamName: "Sfixed64Value"
        x-optionalDataType: "String"
      - name: "sint32Value"
        in: "query"
        required: false
        type: "integer"
        format: "int32"
        x-exportParamName: "Sint32Value"
        x-optionalDataType: "Int32"
      - name: "sint64Value"
        in: "query"
        required: false
        type: "string"
        format: "int64"
        x-exportParamName: "Sint64Value"
        x-optionalDataType: "String"
      - name: "repeatedStringValue"
        in: "query"
        required: false
        type: "array"
        items:
          type: "string"
        collectionFormat: "multi"
        x-exportParamName: "RepeatedStringValue"
      - name: "oneofString"
        in: "query"
        required: false
        type: "string"
        x-exportParamName: "OneofString"
        x-optionalDataType: "String"
      - name: "nonConventionalNameValue"
        in: "query"
        required: false
        type: "string"
        x-exportParamName: "NonConventionalNameValue"
        x-optionalDataType: "String"
      - name: "timestampValue"
        in: "query"
        required: false
        type: "string"
        format: "date-time"
        x-exportParamName: "TimestampValue"
        x-optionalDataType: "Time"
      - name: "repeatedEnumValue"
        in: "query"
        description: "repeated enum value. it is comma-separated in query.\n\n - ZERO:\
          \ ZERO means 0\n - ONE: ONE means 1"
        required: false
        type: "array"
        items:
          type: "string"
          enum:
          - "ZERO"
          - "ONE"
        collectionFormat: "multi"
        x-exportParamName: "RepeatedEnumValue"
      - name: "repeatedEnumAnnotation"
        in: "query"
        description: "Repeated numeric enum title. Repeated numeric enum description.\n\
          \n - ZERO: ZERO means 0\n - ONE: ONE means 1"
        required: false
        type: "array"
        items:
          type: "string"
          enum:
          - "ZERO"
          - "ONE"
        collectionFormat: "multi"
        x-exportParamName: "RepeatedEnumAnnotation"
      - name: "enumValueAnnotation"
        in: "query"
        description: "Numeric enum title. Numeric enum description.\n\n - ZERO: ZERO\
          \ means 0\n - ONE: ONE means 1"
        required: false
        type: "string"
        default: "ZERO"
        enum:
        - "ZERO"
        - "ONE"
        x-exportParamName: "EnumValueAnnotation"
        x-optionalDataType: "String"
      - name: "repeatedStringAnnotation"
        in: "query"
        description: "Repeated string title. Repeated string description."
        required: false
        type: "array"
        items:
          type: "string"
        collectionFormat: "multi"
        x-exportParamName: "RepeatedStringAnnotation"
      - name: "nestedAnnotation.name"
        in: "query"
        description: "name is nested field."
        required: false
        type: "string"
        x-exportParamName: "NestedAnnotationName"
        x-optionalDataType: "String"
      - name: "nestedAnnotation.amount"
        in: "query"
        required: false
        type: "integer"
        format: "int64"
        x-exportParamName: "NestedAnnotationAmount"
        x-optionalDataType: "Int64"
      - name: "nestedAnnotation.ok"
        in: "query"
        description: "DeepEnum description.\n\n - FALSE: FALSE is false.\n - TRUE:\
          \ TRUE is true."
        required: false
        type: "string"
        default: "FALSE"
        enum:
        - "FALSE"
        - "TRUE"
        x-exportParamName: "NestedAnnotationOk"
        x-optionalDataType: "String"
      - name: "int64OverrideType"
        in: "query"
        required: false
        type: "integer"
        format: "int64"
        x-exportParamName: "Int64OverrideType"
        x-optionalDataType: "Int64"
      - name: "requiredStringViaFieldBehaviorAnnotation"
        in: "query"
        description: "mark a field as required in Open API definition."
        required: true
        type: "string"
        x-exportParamName: "RequiredStringViaFieldBehaviorAnnotation"
      - name: "outputOnlyStringViaFieldBehaviorAnnotation"
        in: "query"
        description: "mark a field as readonly in Open API definition."
        required: false
        type: "string"
        x-exportParamName: "OutputOnlyStringViaFieldBehaviorAnnotation"
        x-optionalDataType: "String"
      responses:
        200:
          description: "A successful response."
          schema: {}
        403:
          description: "Returned when the user does not have permission to access\
            \ the resource."
          schema: {}
        404:
          description: "Returned when the resource does not exist."
          schema:
            type: "string"
            format: "string"
        418:
          description: "I'm a teapot."
          schema:
            $ref: "#/definitions/examplepbNumericEnum"
        500:
          description: "Server error"
          schema:
            $ref: "#/definitions/examplepbErrorResponse"
        default:
          description: "An unexpected error response."
          schema:
            $ref: "#/definitions/rpcStatus"
      security: []
      externalDocs:
        description: "Find out more about GetQuery"
        url: "https://github.com/grpc-ecosystem/grpc-gateway"
      deprecated: true
  ? /v1/example/a_bit_of_everything/{floatValue}/{doubleValue}/{int64Value}/separator/{uint64Value}/{int32Value}/{fixed64Value}/{fixed32Value}/{boolValue}/{stringValue}/{uint32Value}/{sfixed32Value}/{sfixed64Value}/{sint32Value}/{sint64Value}/{nonConventionalNameValue}/{enumValue}/{pathEnumValue}/{nestedPathEnumValue}/{enumValueAnnotation}
  : post:
      tags:
      - "ABitOfEverythingService"
      summary: "Create a new ABitOfEverything"
      description: "This API creates a new ABitOfEverything"
      operationId: "ABitOfEverythingService_Create"
      parameters:
      - name: "floatValue"
        in: "path"
        description: "Float value field"
        required: true
        type: "number"
        default: 0.2
        format: "float"
        x-exportParamName: "FloatValue"
      - name: "doubleValue"
        in: "path"
        required: true
        type: "number"
        format: "double"
        x-exportParamName: "DoubleValue"
      - name: "int64Value"
        in: "path"
        required: true
        type: "string"
        format: "int64"
        x-exportParamName: "Int64Value"
      - name: "uint64Value"
        in: "path"
        required: true
        type: "string"
        format: "uint64"
        x-exportParamName: "Uint64Value"
      - name: "int32Value"
        in: "path"
        required: true
        type: "integer"
        format: "int32"
        x-exportParamName: "Int32Value"
      - name: "fixed64Value"
        in: "path"
        required: true
        type: "string"
        format: "uint64"
        x-exportParamName: "Fixed64Value"
      - name: "fixed32Value"
        in: "path"
        required: true
        type: "integer"
        format: "int64"
        x-exportParamName: "Fixed32Value"
      - name: "boolValue"
        in: "path"
        required: true
        type: "boolean"
        x-exportParamName: "BoolValue"
      - name: "stringValue"
        in: "path"
        required: true
        type: "string"
        x-exportParamName: "StringValue"
      - name: "uint32Value"
        in: "path"
        required: true
        type: "integer"
        format: "int64"
        x-exportParamName: "Uint32Value"
      - name: "sfixed32Value"
        in: "path"
        required: true
        type: "integer"
        format: "int32"
        x-exportParamName: "Sfixed32Value"
      - name: "sfixed64Value"
        in: "path"
        required: true
        type: "string"
        format: "int64"
        x-exportParamName: "Sfixed64Value"
      - name: "sint32Value"
        in: "path"
        required: true
        type: "integer"
        format: "int32"
        x-exportParamName: "Sint32Value"
      - name: "sint64Value"
        in: "path"
        required: true
        type: "string"
        format: "int64"
        x-exportParamName: "Sint64Value"
      - name: "nonConventionalNameValue"
        in: "path"
        required: true
        type: "string"
        x-exportParamName: "NonConventionalNameValue"
      - name: "enumValue"
        in: "path"
        required: true
        type: "string"
        enum:
        - "ZERO"
        - "ONE"
        x-exportParamName: "EnumValue"
      - name: "pathEnumValue"
        in: "path"
        required: true
        type: "string"
        enum:
        - "ABC"
        - "DEF"
        x-exportParamName: "PathEnumValue"
      - name: "nestedPathEnumValue"
        in: "path"
        required: true
        type: "string"
        enum:
        - "GHI"
        - "JKL"
        x-exportParamName: "NestedPathEnumValue"
      - name: "enumValueAnnotation"
        in: "path"
        description: "Numeric enum description."
        required: true
        type: "string"
        enum:
        - "ZERO"
        - "ONE"
        x-exportParamName: "EnumValueAnnotation"
      responses:
        200:
          description: "A successful response."
          schema:
            $ref: "#/definitions/examplepbABitOfEverything"
        403:
          description: "Returned when the user does not have permission to access\
            \ the resource."
          schema: {}
        404:
          description: "Returned when the resource does not exist."
          schema:
            type: "string"
            format: "string"
        418:
          description: "I'm a teapot."
          schema:
            $ref: "#/definitions/examplepbNumericEnum"
        500:
          description: "Server error"
          schema:
            $ref: "#/definitions/examplepbErrorResponse"
        default:
          description: "An unexpected error response."
          schema:
<<<<<<< HEAD
            $ref: "#/definitions/rpcStatus"
=======
            $ref: "#/definitions/runtimeError"
  /v1/example/a_bit_of_everything/{single_nested.name}:
    post:
      tags:
      - "ABitOfEverythingService"
      operationId: "ABitOfEverythingService_DeepPathEcho"
      parameters:
      - name: "single_nested.name"
        in: "path"
        description: "name is nested field."
        required: true
        type: "string"
        x-exportParamName: "SingleNestedName"
      - in: "body"
        name: "body"
        required: true
        schema:
          $ref: "#/definitions/examplepbABitOfEverything"
        x-exportParamName: "Body"
      responses:
        200:
          description: "A successful response."
          schema:
            $ref: "#/definitions/examplepbABitOfEverything"
        403:
          description: "Returned when the user does not have permission to access\
            \ the resource."
          schema: {}
        404:
          description: "Returned when the resource does not exist."
          schema:
            type: "string"
            format: "string"
        418:
          description: "I'm a teapot."
          schema:
            $ref: "#/definitions/examplepbNumericEnum"
        500:
          description: "Server error"
          schema:
            $ref: "#/definitions/examplepbErrorResponse"
        default:
          description: "An unexpected error response."
          schema:
            $ref: "#/definitions/runtimeError"
>>>>>>> 9e9c8798
  /v1/example/a_bit_of_everything/{uuid}:
    get:
      tags:
      - "ABitOfEverythingService"
      operationId: "ABitOfEverythingService_Lookup"
      parameters:
      - name: "uuid"
        in: "path"
        required: true
        type: "string"
        x-exportParamName: "Uuid"
      responses:
        200:
          description: "A successful response."
          schema:
            $ref: "#/definitions/examplepbABitOfEverything"
        403:
          description: "Returned when the user does not have permission to access\
            \ the resource."
          schema: {}
        404:
          description: "Returned when the resource does not exist."
          schema:
            type: "string"
            format: "string"
        418:
          description: "I'm a teapot."
          schema:
            $ref: "#/definitions/examplepbNumericEnum"
        500:
          description: "Server error"
          schema:
            $ref: "#/definitions/examplepbErrorResponse"
        default:
          description: "An unexpected error response."
          schema:
            $ref: "#/definitions/rpcStatus"
    put:
      tags:
      - "ABitOfEverythingService"
      operationId: "ABitOfEverythingService_Update"
      parameters:
      - name: "uuid"
        in: "path"
        required: true
        type: "string"
        x-exportParamName: "Uuid"
      - in: "body"
        name: "body"
        required: true
        schema:
          $ref: "#/definitions/examplepbABitOfEverything"
        x-exportParamName: "Body"
      responses:
        200:
          description: "A successful response."
          schema: {}
        403:
          description: "Returned when the user does not have permission to access\
            \ the resource."
          schema: {}
        404:
          description: "Returned when the resource does not exist."
          schema:
            type: "string"
            format: "string"
        418:
          description: "I'm a teapot."
          schema:
            $ref: "#/definitions/examplepbNumericEnum"
        500:
          description: "Server error"
          schema:
            $ref: "#/definitions/examplepbErrorResponse"
        default:
          description: "An unexpected error response."
          schema:
            $ref: "#/definitions/rpcStatus"
    delete:
      tags:
      - "ABitOfEverythingService"
      operationId: "ABitOfEverythingService_Delete"
      parameters:
      - name: "uuid"
        in: "path"
        required: true
        type: "string"
        x-exportParamName: "Uuid"
      responses:
        200:
          description: "A successful response."
          schema: {}
        403:
          description: "Returned when the user does not have permission to access\
            \ the resource."
          schema: {}
        404:
          description: "Returned when the resource does not exist."
          schema:
            type: "string"
            format: "string"
        418:
          description: "I'm a teapot."
          schema:
            $ref: "#/definitions/examplepbNumericEnum"
        500:
          description: "Server error"
          schema:
            $ref: "#/definitions/examplepbErrorResponse"
        default:
          description: "An unexpected error response."
          schema:
            $ref: "#/definitions/rpcStatus"
      security:
      - ApiKeyAuth: []
        OAuth2:
        - "read"
        - "write"
      x-irreversible: true
  ? /v1/example/a_bit_of_everything_repeated/{pathRepeatedFloatValue}/{pathRepeatedDoubleValue}/{pathRepeatedInt64Value}/{pathRepeatedUint64Value}/{pathRepeatedInt32Value}/{pathRepeatedFixed64Value}/{pathRepeatedFixed32Value}/{pathRepeatedBoolValue}/{pathRepeatedStringValue}/{pathRepeatedBytesValue}/{pathRepeatedUint32Value}/{pathRepeatedEnumValue}/{pathRepeatedSfixed32Value}/{pathRepeatedSfixed64Value}/{pathRepeatedSint32Value}/{pathRepeatedSint64Value}
  : get:
      tags:
      - "ABitOfEverythingService"
      operationId: "ABitOfEverythingService_GetRepeatedQuery"
      parameters:
      - name: "pathRepeatedFloatValue"
        in: "path"
        description: "repeated values. they are comma-separated in path"
        required: true
        type: "array"
        items:
          type: "number"
          format: "float"
        collectionFormat: "csv"
        minItems: 1
        x-exportParamName: "PathRepeatedFloatValue"
      - name: "pathRepeatedDoubleValue"
        in: "path"
        required: true
        type: "array"
        items:
          type: "number"
          format: "double"
        collectionFormat: "csv"
        minItems: 1
        x-exportParamName: "PathRepeatedDoubleValue"
      - name: "pathRepeatedInt64Value"
        in: "path"
        required: true
        type: "array"
        items:
          type: "string"
          format: "int64"
        collectionFormat: "csv"
        minItems: 1
        x-exportParamName: "PathRepeatedInt64Value"
      - name: "pathRepeatedUint64Value"
        in: "path"
        required: true
        type: "array"
        items:
          type: "string"
          format: "uint64"
        collectionFormat: "csv"
        minItems: 1
        x-exportParamName: "PathRepeatedUint64Value"
      - name: "pathRepeatedInt32Value"
        in: "path"
        required: true
        type: "array"
        items:
          type: "integer"
          format: "int32"
        collectionFormat: "csv"
        minItems: 1
        x-exportParamName: "PathRepeatedInt32Value"
      - name: "pathRepeatedFixed64Value"
        in: "path"
        required: true
        type: "array"
        items:
          type: "string"
          format: "uint64"
        collectionFormat: "csv"
        minItems: 1
        x-exportParamName: "PathRepeatedFixed64Value"
      - name: "pathRepeatedFixed32Value"
        in: "path"
        required: true
        type: "array"
        items:
          type: "integer"
          format: "int64"
        collectionFormat: "csv"
        minItems: 1
        x-exportParamName: "PathRepeatedFixed32Value"
      - name: "pathRepeatedBoolValue"
        in: "path"
        required: true
        type: "array"
        items:
          type: "boolean"
        collectionFormat: "csv"
        minItems: 1
        x-exportParamName: "PathRepeatedBoolValue"
      - name: "pathRepeatedStringValue"
        in: "path"
        required: true
        type: "array"
        items:
          type: "string"
        collectionFormat: "csv"
        minItems: 1
        x-exportParamName: "PathRepeatedStringValue"
      - name: "pathRepeatedBytesValue"
        in: "path"
        required: true
        type: "array"
        items:
          type: "string"
          format: "byte"
          pattern: "^(?:[A-Za-z0-9+/]{4})*(?:[A-Za-z0-9+/]{2}==|[A-Za-z0-9+/]{3}=)?$"
        collectionFormat: "csv"
        minItems: 1
        x-exportParamName: "PathRepeatedBytesValue"
      - name: "pathRepeatedUint32Value"
        in: "path"
        required: true
        type: "array"
        items:
          type: "integer"
          format: "int64"
        collectionFormat: "csv"
        minItems: 1
        x-exportParamName: "PathRepeatedUint32Value"
      - name: "pathRepeatedEnumValue"
        in: "path"
        required: true
        type: "array"
        items:
          type: "string"
          enum:
          - "ZERO"
          - "ONE"
        collectionFormat: "csv"
        minItems: 1
        x-exportParamName: "PathRepeatedEnumValue"
      - name: "pathRepeatedSfixed32Value"
        in: "path"
        required: true
        type: "array"
        items:
          type: "integer"
          format: "int32"
        collectionFormat: "csv"
        minItems: 1
        x-exportParamName: "PathRepeatedSfixed32Value"
      - name: "pathRepeatedSfixed64Value"
        in: "path"
        required: true
        type: "array"
        items:
          type: "string"
          format: "int64"
        collectionFormat: "csv"
        minItems: 1
        x-exportParamName: "PathRepeatedSfixed64Value"
      - name: "pathRepeatedSint32Value"
        in: "path"
        required: true
        type: "array"
        items:
          type: "integer"
          format: "int32"
        collectionFormat: "csv"
        minItems: 1
        x-exportParamName: "PathRepeatedSint32Value"
      - name: "pathRepeatedSint64Value"
        in: "path"
        required: true
        type: "array"
        items:
          type: "string"
          format: "int64"
        collectionFormat: "csv"
        minItems: 1
        x-exportParamName: "PathRepeatedSint64Value"
      responses:
        200:
          description: "A successful response."
          schema:
            $ref: "#/definitions/examplepbABitOfEverythingRepeated"
        403:
          description: "Returned when the user does not have permission to access\
            \ the resource."
          schema: {}
        404:
          description: "Returned when the resource does not exist."
          schema:
            type: "string"
            format: "string"
        418:
          description: "I'm a teapot."
          schema:
            $ref: "#/definitions/examplepbNumericEnum"
        500:
          description: "Server error"
          schema:
            $ref: "#/definitions/examplepbErrorResponse"
        default:
          description: "An unexpected error response."
          schema:
            $ref: "#/definitions/rpcStatus"
  /v1/example/checkStatus:
    get:
      tags:
      - "ABitOfEverythingService"
      operationId: "ABitOfEverythingService_CheckStatus"
      parameters: []
      responses:
        200:
          description: "A successful response."
          schema:
            $ref: "#/definitions/examplepbCheckStatusResponse"
        403:
          description: "Returned when the user does not have permission to access\
            \ the resource."
          schema: {}
        404:
          description: "Returned when the resource does not exist."
          schema:
            type: "string"
            format: "string"
        418:
          description: "I'm a teapot."
          schema:
            $ref: "#/definitions/examplepbNumericEnum"
        default:
          description: "An unexpected error response."
          schema:
            $ref: "#/definitions/rpcStatus"
  /v1/example/deep_path/{singleNested.name}:
    post:
      tags:
      - "ABitOfEverythingService"
      operationId: "ABitOfEverythingService_DeepPathEcho"
      parameters:
      - name: "singleNested.name"
        in: "path"
        description: "name is nested field."
        required: true
        type: "string"
        x-exportParamName: "SingleNestedName"
      - in: "body"
        name: "body"
        required: true
        schema:
          $ref: "#/definitions/examplepbABitOfEverything"
        x-exportParamName: "Body"
      responses:
        200:
          description: "A successful response."
          schema:
            $ref: "#/definitions/examplepbABitOfEverything"
        403:
          description: "Returned when the user does not have permission to access\
            \ the resource."
          schema: {}
        404:
          description: "Returned when the resource does not exist."
          schema:
            type: "string"
            format: "string"
        418:
          description: "I'm a teapot."
          schema:
            $ref: "#/definitions/examplepbNumericEnum"
        default:
          description: "An unexpected error response."
          schema:
            $ref: "#/definitions/rpcStatus"
  /v1/{parent=publishers/*}/books:
    post:
      tags:
      - "ABitOfEverythingService"
      summary: "Create a book."
      operationId: "ABitOfEverythingService_CreateBook"
      parameters:
      - name: "parent"
        in: "path"
        description: "The publisher in which to create the book.\n\nFormat: `publishers/{publisher}`\n\
          \nExample: `publishers/1257894000000000000`"
        required: true
        type: "string"
        x-exportParamName: "Parent"
      - in: "body"
        name: "body"
        description: "The book to create."
        required: true
        schema:
          $ref: "#/definitions/examplepbBook"
        x-exportParamName: "Body"
      - name: "bookId"
        in: "query"
        description: "The ID to use for the book.\n\nThis must start with an alphanumeric\
          \ character."
        required: false
        type: "string"
        x-exportParamName: "BookId"
        x-optionalDataType: "String"
      responses:
        200:
          description: "A successful response."
          schema:
            $ref: "#/definitions/examplepbBook"
        403:
          description: "Returned when the user does not have permission to access\
            \ the resource."
          schema: {}
        404:
          description: "Returned when the resource does not exist."
          schema:
            type: "string"
            format: "string"
        418:
          description: "I'm a teapot."
          schema:
            $ref: "#/definitions/examplepbNumericEnum"
        500:
          description: "Server error"
          schema:
            $ref: "#/definitions/examplepbErrorResponse"
        default:
          description: "An unexpected error response."
          schema:
            $ref: "#/definitions/rpcStatus"
  /v2/example/a_bit_of_everything/{abe.uuid}:
    put:
      tags:
      - "ABitOfEverythingService"
      operationId: "ABitOfEverythingService_UpdateV2"
      parameters:
      - name: "abe.uuid"
        in: "path"
        required: true
        type: "string"
        x-exportParamName: "AbeUuid"
      - in: "body"
        name: "body"
        required: true
        schema:
          $ref: "#/definitions/examplepbABitOfEverything"
        x-exportParamName: "Body"
      - name: "updateMask"
        in: "query"
        description: "The paths to update."
        required: false
        type: "string"
        x-exportParamName: "UpdateMask"
        x-optionalDataType: "String"
      responses:
        200:
          description: "A successful response."
          schema: {}
        403:
          description: "Returned when the user does not have permission to access\
            \ the resource."
          schema: {}
        404:
          description: "Returned when the resource does not exist."
          schema:
            type: "string"
            format: "string"
        418:
          description: "I'm a teapot."
          schema:
            $ref: "#/definitions/examplepbNumericEnum"
        500:
          description: "Server error"
          schema:
            $ref: "#/definitions/examplepbErrorResponse"
        default:
          description: "An unexpected error response."
          schema:
            $ref: "#/definitions/rpcStatus"
    patch:
      tags:
      - "ABitOfEverythingService"
      operationId: "ABitOfEverythingService_UpdateV22"
      parameters:
      - name: "abe.uuid"
        in: "path"
        required: true
        type: "string"
        x-exportParamName: "AbeUuid"
      - in: "body"
        name: "body"
        required: true
        schema:
          $ref: "#/definitions/examplepbABitOfEverything"
        x-exportParamName: "Body"
      - name: "updateMask"
        in: "query"
        description: "The paths to update."
        required: false
        type: "string"
        x-exportParamName: "UpdateMask"
        x-optionalDataType: "String"
      responses:
        200:
          description: "A successful response."
          schema: {}
        403:
          description: "Returned when the user does not have permission to access\
            \ the resource."
          schema: {}
        404:
          description: "Returned when the resource does not exist."
          schema:
            type: "string"
            format: "string"
        418:
          description: "I'm a teapot."
          schema:
            $ref: "#/definitions/examplepbNumericEnum"
        500:
          description: "Server error"
          schema:
            $ref: "#/definitions/examplepbErrorResponse"
        default:
          description: "An unexpected error response."
          schema:
            $ref: "#/definitions/rpcStatus"
  /v2/example/echo:
    get:
      tags:
      - "echo rpc"
      summary: "Summary: Echo rpc"
      description: "Description Echo"
      operationId: "ABitOfEverythingService_Echo3"
      parameters:
      - name: "value"
        in: "query"
        required: false
        type: "string"
        x-exportParamName: "Value"
        x-optionalDataType: "String"
      responses:
        200:
          description: "A successful response."
          examples:
            application/json:
              value: "the input value"
          schema:
            $ref: "#/definitions/subStringMessage"
        403:
          description: "Returned when the user does not have permission to access\
            \ the resource."
          schema: {}
        404:
          description: "Returned when the resource does not exist."
          schema:
            type: "integer"
            format: "integer"
        418:
          description: "I'm a teapot."
          schema:
            $ref: "#/definitions/examplepbNumericEnum"
        500:
          description: "Server error"
          schema:
            $ref: "#/definitions/examplepbErrorResponse"
        503:
          description: "Returned when the resource is temporarily unavailable."
          schema: {}
          x-number: 100
        default:
          description: "An unexpected error response."
          schema:
            $ref: "#/definitions/rpcStatus"
      externalDocs:
        description: "Find out more Echo"
        url: "https://github.com/grpc-ecosystem/grpc-gateway"
    post:
      tags:
      - "echo rpc"
      summary: "Summary: Echo rpc"
      description: "Description Echo"
      operationId: "ABitOfEverythingService_Echo2"
      parameters:
      - in: "body"
        name: "body"
        required: true
        schema:
          type: "string"
        x-exportParamName: "Body"
      responses:
        200:
          description: "A successful response."
          examples:
            application/json:
              value: "the input value"
          schema:
            $ref: "#/definitions/subStringMessage"
        403:
          description: "Returned when the user does not have permission to access\
            \ the resource."
          schema: {}
        404:
          description: "Returned when the resource does not exist."
          schema:
            type: "integer"
            format: "integer"
        418:
          description: "I'm a teapot."
          schema:
            $ref: "#/definitions/examplepbNumericEnum"
        500:
          description: "Server error"
          schema:
            $ref: "#/definitions/examplepbErrorResponse"
        503:
          description: "Returned when the resource is temporarily unavailable."
          schema: {}
          x-number: 100
        default:
          description: "An unexpected error response."
          schema:
            $ref: "#/definitions/rpcStatus"
      externalDocs:
        description: "Find out more Echo"
        url: "https://github.com/grpc-ecosystem/grpc-gateway"
  /v2/example/empty:
    get:
      tags:
      - "camelCaseServiceName"
      operationId: "camelCaseServiceName_Empty"
      parameters: []
      responses:
        200:
          description: "A successful response."
          schema: {}
        403:
          description: "Returned when the user does not have permission to access\
            \ the resource."
          schema: {}
        404:
          description: "Returned when the resource does not exist."
          schema:
            type: "string"
            format: "string"
        418:
          description: "I'm a teapot."
          schema:
            $ref: "#/definitions/examplepbNumericEnum"
        500:
          description: "Server error"
          schema:
            $ref: "#/definitions/examplepbErrorResponse"
        default:
          description: "An unexpected error response."
          schema:
            $ref: "#/definitions/rpcStatus"
  /v2/example/errorwithdetails:
    get:
      tags:
      - "ABitOfEverythingService"
      operationId: "ABitOfEverythingService_ErrorWithDetails"
      parameters: []
      responses:
        200:
          description: "A successful response."
          schema: {}
        403:
          description: "Returned when the user does not have permission to access\
            \ the resource."
          schema: {}
        404:
          description: "Returned when the resource does not exist."
          schema:
            type: "string"
            format: "string"
        418:
          description: "I'm a teapot."
          schema:
            $ref: "#/definitions/examplepbNumericEnum"
        500:
          description: "Server error"
          schema:
            $ref: "#/definitions/examplepbErrorResponse"
        default:
          description: "An unexpected error response."
          schema:
            $ref: "#/definitions/rpcStatus"
  /v2/example/overwriteresponsecontenttype:
    get:
      tags:
      - "ABitOfEverythingService"
      operationId: "ABitOfEverythingService_OverwriteResponseContentType"
      produces:
      - "application/text"
      parameters: []
      responses:
        200:
          description: "A successful response."
          schema:
            type: "string"
        403:
          description: "Returned when the user does not have permission to access\
            \ the resource."
          schema: {}
        404:
          description: "Returned when the resource does not exist."
          schema:
            type: "string"
            format: "string"
        418:
          description: "I'm a teapot."
          schema:
            $ref: "#/definitions/examplepbNumericEnum"
        500:
          description: "Server error"
          schema:
            $ref: "#/definitions/examplepbErrorResponse"
        default:
          description: "An unexpected error response."
          schema:
            $ref: "#/definitions/rpcStatus"
  /v2/example/postwithemptybody/{name}:
    post:
      tags:
      - "ABitOfEverythingService"
      operationId: "ABitOfEverythingService_PostWithEmptyBody"
      parameters:
      - name: "name"
        in: "path"
        required: true
        type: "string"
        x-exportParamName: "Name"
      - in: "body"
        name: "body"
        required: true
        schema:
          $ref: "#/definitions/examplepbBody"
        x-exportParamName: "Body"
      responses:
        200:
          description: "A successful response."
          schema: {}
        403:
          description: "Returned when the user does not have permission to access\
            \ the resource."
          schema: {}
        404:
          description: "Returned when the resource does not exist."
          schema:
            type: "string"
            format: "string"
        418:
          description: "I'm a teapot."
          schema:
            $ref: "#/definitions/examplepbNumericEnum"
        500:
          description: "Server error"
          schema:
            $ref: "#/definitions/examplepbErrorResponse"
        default:
          description: "An unexpected error response."
          schema:
            $ref: "#/definitions/rpcStatus"
  /v2/example/timeout:
    get:
      tags:
      - "ABitOfEverythingService"
      operationId: "ABitOfEverythingService_Timeout"
      parameters: []
      responses:
        200:
          description: "A successful response."
          schema: {}
        403:
          description: "Returned when the user does not have permission to access\
            \ the resource."
          schema: {}
        404:
          description: "Returned when the resource does not exist."
          schema:
            type: "string"
            format: "string"
        418:
          description: "I'm a teapot."
          schema:
            $ref: "#/definitions/examplepbNumericEnum"
        500:
          description: "Server error"
          schema:
            $ref: "#/definitions/examplepbErrorResponse"
        default:
          description: "An unexpected error response."
          schema:
            $ref: "#/definitions/rpcStatus"
  /v2/example/withbody/{id}:
    post:
      tags:
      - "ABitOfEverythingService"
      operationId: "ABitOfEverythingService_GetMessageWithBody"
      parameters:
      - name: "id"
        in: "path"
        required: true
        type: "string"
        x-exportParamName: "Id"
      - in: "body"
        name: "body"
        required: true
        schema:
          $ref: "#/definitions/examplepbBody"
        x-exportParamName: "Body"
      responses:
        200:
          description: "A successful response."
          schema: {}
        403:
          description: "Returned when the user does not have permission to access\
            \ the resource."
          schema: {}
        404:
          description: "Returned when the resource does not exist."
          schema:
            type: "string"
            format: "string"
        418:
          description: "I'm a teapot."
          schema:
            $ref: "#/definitions/examplepbNumericEnum"
        500:
          description: "Server error"
          schema:
            $ref: "#/definitions/examplepbErrorResponse"
        default:
          description: "An unexpected error response."
          schema:
            $ref: "#/definitions/rpcStatus"
  /v2/{value}:check:
    get:
      tags:
      - "ABitOfEverythingService"
      operationId: "ABitOfEverythingService_CheckExternalNestedPathEnum"
      parameters:
      - name: "value"
        in: "path"
        required: true
        type: "string"
        enum:
        - "GHI"
        - "JKL"
        x-exportParamName: "Value"
      responses:
        200:
          description: "A successful response."
          schema: {}
        403:
          description: "Returned when the user does not have permission to access\
            \ the resource."
          schema: {}
        404:
          description: "Returned when the resource does not exist."
          schema:
            type: "string"
            format: "string"
        418:
          description: "I'm a teapot."
          schema:
            $ref: "#/definitions/examplepbNumericEnum"
        500:
          description: "Server error"
          schema:
            $ref: "#/definitions/examplepbErrorResponse"
        default:
          description: "An unexpected error response."
          schema:
            $ref: "#/definitions/rpcStatus"
  /v2a/example/a_bit_of_everything/{abe.uuid}:
    patch:
      tags:
      - "ABitOfEverythingService"
      operationId: "ABitOfEverythingService_UpdateV23"
      parameters:
      - name: "abe.uuid"
        in: "path"
        required: true
        type: "string"
        x-exportParamName: "AbeUuid"
      - in: "body"
        name: "body"
        required: true
        schema:
          $ref: "#/definitions/examplepbUpdateV2Request"
        x-exportParamName: "Body"
      responses:
        200:
          description: "A successful response."
          schema: {}
        403:
          description: "Returned when the user does not have permission to access\
            \ the resource."
          schema: {}
        404:
          description: "Returned when the resource does not exist."
          schema:
            type: "string"
            format: "string"
        418:
          description: "I'm a teapot."
          schema:
            $ref: "#/definitions/examplepbNumericEnum"
        500:
          description: "Server error"
          schema:
            $ref: "#/definitions/examplepbErrorResponse"
        default:
          description: "An unexpected error response."
          schema:
            $ref: "#/definitions/rpcStatus"
securityDefinitions:
  ApiKeyAuth:
    type: "apiKey"
    name: "X-API-Key"
    in: "header"
    x-amazon-apigateway-authorizer:
      authorizerResultTtlInSeconds: 60
      type: "token"
    x-amazon-apigateway-authtype: "oauth2"
  BasicAuth:
    type: "basic"
  OAuth2:
    type: "oauth2"
    authorizationUrl: "https://example.com/oauth/authorize"
    tokenUrl: "https://example.com/oauth/token"
    flow: "accessCode"
    scopes:
      admin: "Grants read and write access to administrative information"
      read: "Grants read access"
      write: "Grants write access"
definitions:
  ABitOfEverythingNested:
    type: "object"
    properties:
      name:
        type: "string"
        description: "name is nested field."
      amount:
        type: "integer"
        format: "int64"
      ok:
        description: "DeepEnum description."
        $ref: "#/definitions/NestedDeepEnum"
    description: "Nested is nested type."
    example:
      ok: "TRUE"
  MessagePathEnumNestedPathEnum:
    type: "string"
    enum:
    - "GHI"
    - "JKL"
    default: "GHI"
  NestedDeepEnum:
    type: "string"
    description: "DeepEnum is one or zero.\n\n - FALSE: FALSE is false.\n - TRUE:\
      \ TRUE is true."
    enum:
    - "FALSE"
    - "TRUE"
    default: "FALSE"
  examplepbABitOfEverything:
    type: "object"
    required:
    - "doubleValue"
    - "floatValue"
    - "int64Value"
    - "requiredStringViaFieldBehaviorAnnotation"
    - "uuid"
    properties:
      singleNested:
        $ref: "#/definitions/ABitOfEverythingNested"
      uuid:
        type: "string"
        minLength: 1
        pattern: "[a-fA-F0-9]{8}-[a-fA-F0-9]{4}-[a-fA-F0-9]{4}-[a-fA-F0-9]{4}-[a-fA-F0-9]{12}"
      nested:
        type: "array"
        items:
          $ref: "#/definitions/ABitOfEverythingNested"
      floatValue:
        type: "number"
        format: "float"
        description: "Float value field"
        default: 0.2
      doubleValue:
        type: "number"
        format: "double"
      int64Value:
        type: "string"
        format: "int64"
      uint64Value:
        type: "string"
        format: "uint64"
      int32Value:
        type: "integer"
        format: "int32"
      fixed64Value:
        type: "string"
        format: "uint64"
      fixed32Value:
        type: "integer"
        format: "int64"
      boolValue:
        type: "boolean"
      stringValue:
        type: "string"
      bytesValue:
        type: "string"
        format: "byte"
        pattern: "^(?:[A-Za-z0-9+/]{4})*(?:[A-Za-z0-9+/]{2}==|[A-Za-z0-9+/]{3}=)?$"
      uint32Value:
        type: "integer"
        format: "int64"
      enumValue:
        $ref: "#/definitions/examplepbNumericEnum"
      pathEnumValue:
        $ref: "#/definitions/pathenumPathEnum"
      nestedPathEnumValue:
        $ref: "#/definitions/MessagePathEnumNestedPathEnum"
      sfixed32Value:
        type: "integer"
        format: "int32"
      sfixed64Value:
        type: "string"
        format: "int64"
      sint32Value:
        type: "integer"
        format: "int32"
      sint64Value:
        type: "string"
        format: "int64"
      repeatedStringValue:
        type: "array"
        items:
          type: "string"
      oneofEmpty:
        type: "object"
        properties: {}
      oneofString:
        type: "string"
      mapValue:
        type: "object"
        additionalProperties:
          $ref: "#/definitions/examplepbNumericEnum"
      mappedStringValue:
        type: "object"
        additionalProperties:
          type: "string"
      mappedNestedValue:
        type: "object"
        additionalProperties:
          $ref: "#/definitions/ABitOfEverythingNested"
      nonConventionalNameValue:
        type: "string"
      timestampValue:
        type: "string"
        format: "date-time"
      repeatedEnumValue:
        type: "array"
        title: "repeated enum value. it is comma-separated in query"
        items:
          $ref: "#/definitions/examplepbNumericEnum"
      repeatedEnumAnnotation:
        type: "array"
        description: "Repeated numeric enum description."
        title: "Repeated numeric enum title"
        items:
          $ref: "#/definitions/examplepbNumericEnum"
      enumValueAnnotation:
        description: "Numeric enum description."
        title: "Numeric enum title"
        $ref: "#/definitions/examplepbNumericEnum"
      repeatedStringAnnotation:
        type: "array"
        description: "Repeated string description."
        title: "Repeated string title"
        items:
          type: "string"
      repeatedNestedAnnotation:
        type: "array"
        description: "Repeated nested object description."
        title: "Repeated nested object title"
        items:
          $ref: "#/definitions/ABitOfEverythingNested"
      nestedAnnotation:
        description: "Nested object description."
        title: "Nested object title"
        $ref: "#/definitions/ABitOfEverythingNested"
      int64OverrideType:
        type: "integer"
        format: "int64"
      requiredStringViaFieldBehaviorAnnotation:
        type: "string"
        title: "mark a field as required in Open API definition"
      outputOnlyStringViaFieldBehaviorAnnotation:
        type: "string"
        title: "mark a field as readonly in Open API definition"
        readOnly: true
    externalDocs:
      description: "Find out more about ABitOfEverything"
      url: "https://github.com/grpc-ecosystem/grpc-gateway"
    title: "A bit of everything"
    description: "Intentionaly complicated message type to cover many features of\
      \ Protobuf."
    example:
      uuid: "0cf361e1-4b44-483d-a159-54dabdf7e814"
  examplepbABitOfEverythingRepeated:
    type: "object"
    properties:
      pathRepeatedFloatValue:
        type: "array"
        title: "repeated values. they are comma-separated in path"
        items:
          type: "number"
          format: "float"
      pathRepeatedDoubleValue:
        type: "array"
        items:
          type: "number"
          format: "double"
      pathRepeatedInt64Value:
        type: "array"
        items:
          type: "string"
          format: "int64"
      pathRepeatedUint64Value:
        type: "array"
        items:
          type: "string"
          format: "uint64"
      pathRepeatedInt32Value:
        type: "array"
        items:
          type: "integer"
          format: "int32"
      pathRepeatedFixed64Value:
        type: "array"
        items:
          type: "string"
          format: "uint64"
      pathRepeatedFixed32Value:
        type: "array"
        items:
          type: "integer"
          format: "int64"
      pathRepeatedBoolValue:
        type: "array"
        items:
          type: "boolean"
      pathRepeatedStringValue:
        type: "array"
        items:
          type: "string"
      pathRepeatedBytesValue:
        type: "array"
        items:
          type: "string"
          format: "byte"
          pattern: "^(?:[A-Za-z0-9+/]{4})*(?:[A-Za-z0-9+/]{2}==|[A-Za-z0-9+/]{3}=)?$"
      pathRepeatedUint32Value:
        type: "array"
        items:
          type: "integer"
          format: "int64"
      pathRepeatedEnumValue:
        type: "array"
        items:
          $ref: "#/definitions/examplepbNumericEnum"
      pathRepeatedSfixed32Value:
        type: "array"
        items:
          type: "integer"
          format: "int32"
      pathRepeatedSfixed64Value:
        type: "array"
        items:
          type: "string"
          format: "int64"
      pathRepeatedSint32Value:
        type: "array"
        items:
          type: "integer"
          format: "int32"
      pathRepeatedSint64Value:
        type: "array"
        items:
          type: "string"
          format: "int64"
    title: "ABitOfEverythingRepeated is used to validate repeated path parameter functionality"
    example:
      path_repeated_bool_value:
      - true
      - true
      - false
      - true
      path_repeated_int32_value:
      - 1
      - 2
      - 3
  examplepbBody:
    type: "object"
    properties:
      name:
        type: "string"
  examplepbBook:
    type: "object"
    properties:
      name:
        type: "string"
        description: "The resource name of the book.\n\nFormat: `publishers/{publisher}/books/{book}`\n\
          \nExample: `publishers/1257894000000000000/books/my-book`"
      id:
        type: "string"
        description: "Output only. The book's ID."
        readOnly: true
      createTime:
        type: "string"
        format: "date-time"
        description: "Output only. Creation time of the book."
        readOnly: true
    description: "An example resource type from AIP-123 used to test the behavior\
      \ described in\nthe CreateBookRequest message.\n\nSee: https://google.aip.dev/123"
    example:
      createTime: "2000-01-23T04:56:07.000+00:00"
      name: "name"
      id: "id"
<<<<<<< HEAD
  examplepbCheckStatusResponse:
    type: "object"
    properties:
      status:
        $ref: "#/definitions/rpcStatus"
    example:
      status:
        code: 0
        details:
        - typeUrl: "typeUrl"
          value: "value"
        - typeUrl: "typeUrl"
          value: "value"
        message: "message"
=======
  examplepbErrorObject:
    type: "object"
    properties:
      code:
        type: "integer"
        format: "integer"
        description: "Response code"
        title: "code"
      message:
        type: "string"
        description: "Response message"
        title: "message"
        pattern: "^[a-zA-Z0-9]{1, 32}$"
  examplepbErrorResponse:
    type: "object"
    properties:
      correlationId:
        type: "string"
        format: "uuid"
        example: "2438ac3c-37eb-4902-adef-ed16b4431030"
        description: "Unique event identifier for server requests"
        title: "x-correlation-id"
        pattern: "^[0-9A-F]{8}-[0-9A-F]{4}-4[0-9A-F]{3}-[89AB][0-9A-F]{3}-[0-9A-F]{12}$"
      error:
        $ref: "#/definitions/examplepbErrorObject"
>>>>>>> 9e9c8798
  examplepbNumericEnum:
    type: "string"
    description: "NumericEnum is one or zero.\n\n - ZERO: ZERO means 0\n - ONE: ONE\
      \ means 1"
    enum:
    - "ZERO"
    - "ONE"
    default: "ZERO"
  examplepbUpdateV2Request:
    type: "object"
    properties:
      abe:
        $ref: "#/definitions/examplepbABitOfEverything"
      updateMask:
        type: "string"
        description: "The paths to update."
    title: "UpdateV2Request request for update includes the message and the update\
      \ mask"
  pathenumPathEnum:
    type: "string"
    enum:
    - "ABC"
    - "DEF"
    default: "ABC"
  protobufAny:
    type: "object"
    properties:
      typeUrl:
        type: "string"
        description: "A URL/resource name that uniquely identifies the type of the\
          \ serialized\nprotocol buffer message. This string must contain at least\n\
          one \"/\" character. The last segment of the URL's path must represent\n\
          the fully qualified name of the type (as in\n`path/google.protobuf.Duration`).\
          \ The name should be in a canonical form\n(e.g., leading \".\" is not accepted).\n\
          \nIn practice, teams usually precompile into the binary all types that they\n\
          expect it to use in the context of Any. However, for URLs which use the\n\
          scheme `http`, `https`, or no scheme, one can optionally set up a type\n\
          server that maps type URLs to message definitions as follows:\n\n* If no\
          \ scheme is provided, `https` is assumed.\n* An HTTP GET on the URL must\
          \ yield a [google.protobuf.Type][]\n  value in binary format, or produce\
          \ an error.\n* Applications are allowed to cache lookup results based on\
          \ the\n  URL, or have them precompiled into a binary to avoid any\n  lookup.\
          \ Therefore, binary compatibility needs to be preserved\n  on changes to\
          \ types. (Use versioned type names to manage\n  breaking changes.)\n\nNote:\
          \ this functionality is not currently available in the official\nprotobuf\
          \ release, and it is not used for type URLs beginning with\ntype.googleapis.com.\n\
          \nSchemes other than `http`, `https` (or the empty scheme) might be\nused\
          \ with implementation specific semantics."
      value:
        type: "string"
        format: "byte"
        description: "Must be a valid serialized protocol buffer of the above specified\
          \ type."
        pattern: "^(?:[A-Za-z0-9+/]{4})*(?:[A-Za-z0-9+/]{2}==|[A-Za-z0-9+/]{3}=)?$"
    description: "`Any` contains an arbitrary serialized protocol buffer message along\
      \ with a\nURL that describes the type of the serialized message.\n\nProtobuf\
      \ library provides support to pack/unpack Any values in the form\nof utility\
      \ functions or additional generated methods of the Any type.\n\nExample 1: Pack\
      \ and unpack a message in C++.\n\n    Foo foo = ...;\n    Any any;\n    any.PackFrom(foo);\n\
      \    ...\n    if (any.UnpackTo(&foo)) {\n      ...\n    }\n\nExample 2: Pack\
      \ and unpack a message in Java.\n\n    Foo foo = ...;\n    Any any = Any.pack(foo);\n\
      \    ...\n    if (any.is(Foo.class)) {\n      foo = any.unpack(Foo.class);\n\
      \    }\n\n Example 3: Pack and unpack a message in Python.\n\n    foo = Foo(...)\n\
      \    any = Any()\n    any.Pack(foo)\n    ...\n    if any.Is(Foo.DESCRIPTOR):\n\
      \      any.Unpack(foo)\n      ...\n\n Example 4: Pack and unpack a message in\
      \ Go\n\n     foo := &pb.Foo{...}\n     any, err := ptypes.MarshalAny(foo)\n\
      \     ...\n     foo := &pb.Foo{}\n     if err := ptypes.UnmarshalAny(any, foo);\
      \ err != nil {\n       ...\n     }\n\nThe pack methods provided by protobuf\
      \ library will by default use\n'type.googleapis.com/full.type.name' as the type\
      \ URL and the unpack\nmethods only use the fully qualified type name after the\
      \ last '/'\nin the type URL, for example \"foo.bar.com/x/y.z\" will yield type\n\
      name \"y.z\".\n\n\nJSON\n====\nThe JSON representation of an `Any` value uses\
      \ the regular\nrepresentation of the deserialized, embedded message, with an\n\
      additional field `@type` which contains the type URL. Example:\n\n    package\
      \ google.profile;\n    message Person {\n      string first_name = 1;\n    \
      \  string last_name = 2;\n    }\n\n    {\n      \"@type\": \"type.googleapis.com/google.profile.Person\"\
      ,\n      \"firstName\": <string>,\n      \"lastName\": <string>\n    }\n\nIf\
      \ the embedded message type is well-known and has a custom JSON\nrepresentation,\
      \ that representation will be embedded adding a field\n`value` which holds the\
      \ custom JSON in addition to the `@type`\nfield. Example (for message [google.protobuf.Duration][]):\n\
      \n    {\n      \"@type\": \"type.googleapis.com/google.protobuf.Duration\",\n\
      \      \"value\": \"1.212s\"\n    }"
    example:
      typeUrl: "typeUrl"
      value: "value"
  rpcStatus:
    type: "object"
    properties:
      code:
        type: "integer"
        format: "int32"
        description: "The status code, which should be an enum value of [google.rpc.Code][google.rpc.Code]."
      message:
        type: "string"
        description: "A developer-facing error message, which should be in English.\
          \ Any\nuser-facing error message should be localized and sent in the\n[google.rpc.Status.details][google.rpc.Status.details]\
          \ field, or localized by the client."
      details:
        type: "array"
        description: "A list of messages that carry the error details.  There is a\
          \ common set of\nmessage types for APIs to use."
        items:
          $ref: "#/definitions/protobufAny"
    title: "The `Status` type defines a logical error model that is suitable for different\n\
      programming environments, including REST APIs and RPC APIs. It is used by\n\
      [gRPC](https://github.com/grpc). The error model is designed to be:"
    description: "- Simple to use and understand for most users\n- Flexible enough\
      \ to meet unexpected needs\n\n# Overview\n\nThe `Status` message contains three\
      \ pieces of data: error code, error message,\nand error details. The error code\
      \ should be an enum value of\n[google.rpc.Code][google.rpc.Code], but it may\
      \ accept additional error codes if needed.  The\nerror message should be a developer-facing\
      \ English message that helps\ndevelopers *understand* and *resolve* the error.\
      \ If a localized user-facing\nerror message is needed, put the localized message\
      \ in the error details or\nlocalize it in the client. The optional error details\
      \ may contain arbitrary\ninformation about the error. There is a predefined\
      \ set of error detail types\nin the package `google.rpc` that can be used for\
      \ common error conditions.\n\n# Language mapping\n\nThe `Status` message is\
      \ the logical representation of the error model, but it\nis not necessarily\
      \ the actual wire format. When the `Status` message is\nexposed in different\
      \ client libraries and different wire protocols, it can be\nmapped differently.\
      \ For example, it will likely be mapped to some exceptions\nin Java, but more\
      \ likely mapped to some error codes in C.\n\n# Other uses\n\nThe error model\
      \ and the `Status` message can be used in a variety of\nenvironments, either\
      \ with or without APIs, to provide a\nconsistent developer experience across\
      \ different environments.\n\nExample uses of this error model include:\n\n-\
      \ Partial errors. If a service needs to return partial errors to the client,\n\
      \    it may embed the `Status` in the normal response to indicate the partial\n\
      \    errors.\n\n- Workflow errors. A typical workflow has multiple steps. Each\
      \ step may\n    have a `Status` message for error reporting.\n\n- Batch operations.\
      \ If a client uses batch request and batch response, the\n    `Status` message\
      \ should be used directly inside batch response, one for\n    each error sub-response.\n\
      \n- Asynchronous operations. If an API call embeds asynchronous operation\n\
      \    results in its response, the status of those operations should be\n   \
      \ represented directly using the `Status` message.\n\n- Logging. If some API\
      \ errors are stored in logs, the message `Status` could\n    be used directly\
      \ after any stripping needed for security/privacy reasons."
    example:
      code: 0
      details:
      - typeUrl: "typeUrl"
        value: "value"
      - typeUrl: "typeUrl"
        value: "value"
      message: "message"
  subStringMessage:
    type: "object"
    properties:
      value:
        type: "string"
externalDocs:
  description: "More about gRPC-Gateway"
  url: "https://github.com/grpc-ecosystem/grpc-gateway"
x-grpc-gateway-baz-list:
- "one"
- true
x-grpc-gateway-foo: "bar"<|MERGE_RESOLUTION|>--- conflicted
+++ resolved
@@ -1506,9 +1506,6 @@
         default:
           description: "An unexpected error response."
           schema:
-<<<<<<< HEAD
-            $ref: "#/definitions/rpcStatus"
-=======
             $ref: "#/definitions/runtimeError"
   /v1/example/a_bit_of_everything/{single_nested.name}:
     post:
@@ -1554,7 +1551,7 @@
           description: "An unexpected error response."
           schema:
             $ref: "#/definitions/runtimeError"
->>>>>>> 9e9c8798
+            $ref: "#/definitions/rpcStatus"
   /v1/example/a_bit_of_everything/{uuid}:
     get:
       tags:
@@ -2795,48 +2792,6 @@
       createTime: "2000-01-23T04:56:07.000+00:00"
       name: "name"
       id: "id"
-<<<<<<< HEAD
-  examplepbCheckStatusResponse:
-    type: "object"
-    properties:
-      status:
-        $ref: "#/definitions/rpcStatus"
-    example:
-      status:
-        code: 0
-        details:
-        - typeUrl: "typeUrl"
-          value: "value"
-        - typeUrl: "typeUrl"
-          value: "value"
-        message: "message"
-=======
-  examplepbErrorObject:
-    type: "object"
-    properties:
-      code:
-        type: "integer"
-        format: "integer"
-        description: "Response code"
-        title: "code"
-      message:
-        type: "string"
-        description: "Response message"
-        title: "message"
-        pattern: "^[a-zA-Z0-9]{1, 32}$"
-  examplepbErrorResponse:
-    type: "object"
-    properties:
-      correlationId:
-        type: "string"
-        format: "uuid"
-        example: "2438ac3c-37eb-4902-adef-ed16b4431030"
-        description: "Unique event identifier for server requests"
-        title: "x-correlation-id"
-        pattern: "^[0-9A-F]{8}-[0-9A-F]{4}-4[0-9A-F]{3}-[89AB][0-9A-F]{3}-[0-9A-F]{12}$"
-      error:
-        $ref: "#/definitions/examplepbErrorObject"
->>>>>>> 9e9c8798
   examplepbNumericEnum:
     type: "string"
     description: "NumericEnum is one or zero.\n\n - ZERO: ZERO means 0\n - ONE: ONE\
