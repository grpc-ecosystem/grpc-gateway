--- conflicted
+++ resolved
@@ -1327,22 +1327,12 @@
 	return opts, nil
 }
 
-<<<<<<< HEAD
-func swaggerSchemaFromProtoSchema(s *swagger_options.Schema, reg *descriptor.Registry, refs refMap) swaggerSchemaObject {
-	ret := swaggerSchemaObject{
-		ExternalDocs: protoExternalDocumentationToSwaggerExternalDocumentation(s.GetExternalDocs()),
-		Title:        s.GetJsonSchema().GetTitle(),
-		Description:  s.GetJsonSchema().GetDescription(),
-		Required:     s.GetJsonSchema().GetRequired(),
-		// TODO(johanbrandhorst): Add more fields?
-=======
 func extractJSONSchemaFromFieldDescriptor(fd *pbdescriptor.FieldDescriptorProto) (*swagger_options.JSONSchema, error) {
 	if fd.Options == nil {
 		return nil, nil
 	}
 	if !proto.HasExtension(fd.Options, swagger_options.E_Openapiv2Field) {
 		return nil, nil
->>>>>>> ca6e9cd2
 	}
 	ext, err := proto.GetExtension(fd.Options, swagger_options.E_Openapiv2Field)
 	if err != nil {
