# grpc-gateway

[![CircleCI](https://circleci.com/gh/grpc-ecosystem/grpc-gateway.svg?style=svg)](https://circleci.com/gh/grpc-ecosystem/grpc-gateway)

grpc-gateway is a plugin of [protoc](http://github.com/google/protobuf).
It reads [gRPC](http://github.com/grpc/grpc-common) service definition,
and generates a reverse-proxy server which translates a RESTful JSON API into gRPC.
This server is generated according to the
[`google.api.http`](https://github.com/googleapis/googleapis/blob/master/google/api/http.proto#L46)
annotation in your gRPC service definition.

It helps you to provide your APIs in both gRPC and RESTful style at the same time.

![architecture introduction diagram](https://docs.google.com/drawings/d/12hp4CPqrNPFhattL_cIoJptFvlAqm5wLQ0ggqI5mkCg/pub?w=749&amp;h=370)

## Check out our [documentation](https://grpc-ecosystem.github.io/grpc-gateway/)!

## Background
gRPC is great -- it generates API clients and server stubs in many programming languages, it is fast, easy-to-use, bandwidth-efficient and its design is combat-proven by Google.
However, you might still want to provide a traditional RESTful API as well. Reasons can range from maintaining backwards-compatibility, supporting languages or clients not well supported by gRPC to simply maintaining the aesthetics and tooling involved with a RESTful architecture.

This project aims to provide that HTTP+JSON interface to your gRPC service. A small amount of configuration in your service to attach HTTP semantics is all that's needed to generate a reverse-proxy with this library.

## Installation
First you need to install ProtocolBuffers 3.0.0 or later.

```sh
mkdir tmp
cd tmp
git clone https://github.com/google/protobuf
cd protobuf
./autogen.sh
./configure
make
make check
sudo make install
```

Then, `go get -u` as usual the following packages:

```sh
go get -u github.com/grpc-ecosystem/grpc-gateway/protoc-gen-grpc-gateway
go get -u github.com/grpc-ecosystem/grpc-gateway/protoc-gen-swagger
go get -u github.com/golang/protobuf/protoc-gen-go
```

## Usage
Make sure that your `$GOPATH/bin` is in your `$PATH`.

1. Define your service in gRPC

   your_service.proto:
   ```protobuf
   syntax = "proto3";
   package example;
   message StringMessage {
     string value = 1;
   }

   service YourService {
     rpc Echo(StringMessage) returns (StringMessage) {}
   }
   ```
2. Add a [`google.api.http`](https://github.com/googleapis/googleapis/blob/master/google/api/http.proto#L46) to your .proto file
<<<<<<< HEAD

=======
   
>>>>>>> f037590e
   your_service.proto:
   ```diff
    syntax = "proto3";
    package example;
   +
   +import "google/api/annotations.proto";
   +
    message StringMessage {
      string value = 1;
    }

    service YourService {
   -  rpc Echo(StringMessage) returns (StringMessage) {}
   +  rpc Echo(StringMessage) returns (StringMessage) {
   +    option (google.api.http) = {
   +      post: "/v1/example/echo"
   +      body: "*"
   +    };
   +  }
    }
   ```

   If you do not want to modify the proto file for use with grpc-gateway you can alternatively use an external [gRPC Service Configuration](https://cloud.google.com/endpoints/docs/grpc/grpc-service-config) file. [Check our documentation](https://grpc-ecosystem.github.io/grpc-gateway/docs/grpcapiconfiguration.html) for more information.

3. Generate gRPC stub

   ```sh
   protoc -I/usr/local/include -I. \
     -I$GOPATH/src \
     -I$GOPATH/src/github.com/grpc-ecosystem/grpc-gateway/third_party/googleapis \
     --go_out=plugins=grpc:. \
     path/to/your_service.proto
   ```

   It will generate a stub file `path/to/your_service.pb.go`.
4. Implement your service in gRPC as usual
   1. (Optional) Generate gRPC stub in the language you want.

     e.g.
     ```sh
     protoc -I/usr/local/include -I. \
       -I$GOPATH/src \
       -I$GOPATH/src/github.com/grpc-ecosystem/grpc-gateway/third_party/googleapis \
       --ruby_out=. \
       path/to/your/service_proto

     protoc -I/usr/local/include -I. \
       -I$GOPATH/src \
       -I$GOPATH/src/github.com/grpc-ecosystem/grpc-gateway/third_party/googleapis \
       --plugin=protoc-gen-grpc=grpc_ruby_plugin \
       --grpc-ruby_out=. \
       path/to/your/service.proto
     ```
   2. Add the googleapis-common-protos gem (or your language equivalent) as a dependency to your project.
   3. Implement your service

5. Generate reverse-proxy

   ```sh
   protoc -I/usr/local/include -I. \
     -I$GOPATH/src \
     -I$GOPATH/src/github.com/grpc-ecosystem/grpc-gateway/third_party/googleapis \
     --grpc-gateway_out=logtostderr=true:. \
     path/to/your_service.proto
   ```

   It will generate a reverse proxy `path/to/your_service.pb.gw.go`.

   Note: After generating the code for each of the stubs, in order to build the code, you will want to run ```go get .``` from the directory containing the stubs.

6. Write an entrypoint

   Now you need to write an entrypoint of the proxy server.
   ```go
   package main

   import (
     "flag"
     "net/http"

     "github.com/golang/glog"
     "golang.org/x/net/context"
     "github.com/grpc-ecosystem/grpc-gateway/runtime"
     "google.golang.org/grpc"

     gw "path/to/your_service_package"
   )

   var (
     echoEndpoint = flag.String("echo_endpoint", "localhost:9090", "endpoint of YourService")
   )

   func run() error {
     ctx := context.Background()
     ctx, cancel := context.WithCancel(ctx)
     defer cancel()

     mux := runtime.NewServeMux()
     opts := []grpc.DialOption{grpc.WithInsecure()}
     err := gw.RegisterYourServiceHandlerFromEndpoint(ctx, mux, *echoEndpoint, opts)
     if err != nil {
       return err
     }

     return http.ListenAndServe(":8080", mux)
   }

   func main() {
     flag.Parse()
     defer glog.Flush()

     if err := run(); err != nil {
       glog.Fatal(err)
     }
   }
   ```

7. (Optional) Generate swagger definitions

   ```sh
   protoc -I/usr/local/include -I. \
     -I$GOPATH/src \
     -I$GOPATH/src/github.com/grpc-ecosystem/grpc-gateway/third_party/googleapis \
     --swagger_out=logtostderr=true:. \
     path/to/your_service.proto
   ```

## Parameters and flags
`protoc-gen-grpc-gateway` supports custom mapping from Protobuf `import` to Golang import path.
They are compatible to [the parameters with same names in `protoc-gen-go`](https://github.com/golang/protobuf#parameters).

In addition we also support the `request_context` parameter in order to use the `http.Request`'s Context (only for Go 1.7 and above).
This parameter can be useful to pass request scoped context between the gateway and the gRPC service.

`protoc-gen-grpc-gateway` also supports some more command line flags to control logging. You can give these flags together with parameters above. Run `protoc-gen-grpc-gateway --help` for more details about the flags.

## More Examples
More examples are available under `examples` directory.
* `proto/examplepb/echo_service.proto`, `proto/examplepb/a_bit_of_everything.proto`, `proto/examplepb/unannotated_echo_service.proto`: service definition
  * `proto/examplepb/echo_service.pb.go`, `proto/examplepb/a_bit_of_everything.pb.go`, `proto/examplepb/unannotated_echo_service.pb.go`: [generated] stub of the service
  * `proto/examplepb/echo_service.pb.gw.go`, `proto/examplepb/a_bit_of_everything.pb.gw.go`, `proto/examplepb/uannotated_echo_service.pb.gw.go`: [generated] reverse proxy for the service
  * `proto/examplepb/unannotated_echo_service.yaml`: gRPC API Configuration for ```unannotated_echo_service.proto```
* `server/main.go`: service implementation
* `main.go`: entrypoint of the generated reverse proxy

To use the same port for custom HTTP handlers (e.g. serving `swagger.json`), gRPC-gateway, and a gRPC server, see [this code example by CoreOS](https://github.com/philips/grpc-gateway-example/blob/master/cmd/serve.go) (and its accompanying [blog post](https://coreos.com/blog/gRPC-protobufs-swagger.html))

## Features
### Supported
* Generating JSON API handlers
* Method parameters in request body
* Method parameters in request path
* Method parameters in query string
* Enum fields in path parameter (including repeated enum fields).
* Mapping streaming APIs to newline-delimited JSON streams
* Mapping HTTP headers with `Grpc-Metadata-` prefix to gRPC metadata (prefixed with `grpcgateway-`)
* Optionally emitting API definition for [Swagger](http://swagger.io).
* Setting [gRPC timeouts](http://www.grpc.io/docs/guides/wire.html) through inbound HTTP `Grpc-Timeout` header.
* Partial support for [gRPC API Configuration]((https://cloud.google.com/endpoints/docs/grpc/grpc-service-config)) files as an alternative to annotation.

### Want to support
But not yet.
* Optionally generating the entrypoint. #8
* `import_path` parameter

### No plan to support
But patch is welcome.
* Method parameters in HTTP headers
* Handling trailer metadata
* Encoding request/response body in XML
* True bi-directional streaming. (Probably impossible?)

# Mapping gRPC to HTTP

* [How gRPC error codes map to HTTP status codes in the response](https://github.com/grpc-ecosystem/grpc-gateway/blob/master/runtime/errors.go#L15)
* HTTP request source IP is added as `X-Forwarded-For` gRPC request header
* HTTP request host is added as `X-Forwarded-Host` gRPC request header
* HTTP `Authorization` header is added as `authorization` gRPC request header
* Remaining Permanent HTTP header keys (as specified by the IANA [here](http://www.iana.org/assignments/message-headers/message-headers.xhtml) are prefixed with `grpcgateway-` and added with their values to gRPC request header
* HTTP headers that start with 'Grpc-Metadata-' are mapped to gRPC metadata (prefixed with `grpcgateway-`)
* While configurable, the default {un,}marshaling uses [jsonpb](https://godoc.org/github.com/golang/protobuf/jsonpb) with `OrigName: true`.


# Contribution
See [CONTRIBUTING.md](http://github.com/grpc-ecosystem/grpc-gateway/blob/master/CONTRIBUTING.md).

# License
grpc-gateway is licensed under the BSD 3-Clause License.
See [LICENSE.txt](https://github.com/grpc-ecosystem/grpc-gateway/blob/master/LICENSE.txt) for more details.<|MERGE_RESOLUTION|>--- conflicted
+++ resolved
@@ -62,11 +62,6 @@
    }
    ```
 2. Add a [`google.api.http`](https://github.com/googleapis/googleapis/blob/master/google/api/http.proto#L46) to your .proto file
-<<<<<<< HEAD
-
-=======
-   
->>>>>>> f037590e
    your_service.proto:
    ```diff
     syntax = "proto3";
