--- conflicted
+++ resolved
@@ -1075,13 +1075,8 @@
     go_repository(
         name = "org_golang_google_genproto",
         importpath = "google.golang.org/genproto",
-<<<<<<< HEAD
-        sum = "h1:SVYXkUz2yZS9FWb2Gm8ivSlbNQzL2Z/NpPKE3RG2jWk=",
-        version = "v0.0.0-20220222213610-43724f9ea8cf",
-=======
         sum = "h1:ntPPoHzFW6Xp09ueznmahONZufyoSakK/piXnr2BU3I=",
         version = "v0.0.0-20220228195345-15d65a4533f7",
->>>>>>> 6e2ef8e4
     )
     go_repository(
         name = "org_golang_google_grpc",
