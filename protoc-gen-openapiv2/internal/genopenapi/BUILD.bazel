--- conflicted
+++ resolved
@@ -55,11 +55,8 @@
         "//runtime",
         "@com_github_google_go_cmp//cmp",
         "@go_googleapis//google/api:annotations_go_proto",
-<<<<<<< HEAD
         "@go_googleapis//google/api:visibility_go_proto",
-=======
         "@in_gopkg_yaml_v2//:yaml_v2",
->>>>>>> e13d6d0f
         "@io_bazel_rules_go//proto/wkt:field_mask_go_proto",
         "@org_golang_google_protobuf//proto",
         "@org_golang_google_protobuf//reflect/protodesc",
