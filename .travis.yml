language: go
sudo: false
go:
  - 1.9.x
  - 1.10.x
  - master
go_import_path: github.com/grpc-ecosystem/grpc-gateway
cache:
  directories:
    - $HOME/local
    - ${TRAVIS_BUILD_DIR}/examples/browser/node_modules
    - $HOME/.cache/_grpc_gateway_bazel
before_install:
  - if [ "${USE_BAZEL}" = true ]; then ./.travis/install-bazel.sh $BAZEL_VERSION; fi
  - test "${USE_BAZEL}" = true ||  ./.travis/install-protoc.sh $PROTOC_VERSION
  - test "${USE_BAZEL}" = true || ./.travis/install-swagger-codegen.sh $SWAGGER_CODEGEN_VERSION
  - test "${USE_BAZEL}" = true || (nvm install $NODE_VERSION && nvm use $NODE_VERSION && node --version)
  - test "${USE_BAZEL}" = true || go get github.com/golang/lint/golint
  - test "${USE_BAZEL}" = true || go get github.com/dghubble/sling
  - test "${USE_BAZEL}" = true || go get github.com/go-resty/resty
<<<<<<< HEAD
  - test "${USE_BAZEL}" = true || go get github.com/golang/protobuf/proto
=======
  - test "${USE_BAZEL}" = true || curl https://raw.githubusercontent.com/golang/dep/master/install.sh | sh
>>>>>>> 42fa2028
install:
  # Make sure externally referenced packages are go-gettable.
  - test "${USE_BAZEL}" = true ||
    go get github.com/grpc-ecosystem/grpc-gateway/protoc-gen-grpc-gateway
  - test "${USE_BAZEL}" = true ||
    go get github.com/grpc-ecosystem/grpc-gateway/protoc-gen-swagger
  - test "${USE_BAZEL}" = true ||
    go get github.com/grpc-ecosystem/grpc-gateway/runtime
  - test "${USE_BAZEL}" = true ||
    go get github.com/grpc-ecosystem/grpc-gateway/examples/cmd/example-grpc-server
  - test "${USE_BAZEL}" = true ||
    go get github.com/grpc-ecosystem/grpc-gateway/examples/cmd/example-gateway-server

  # Just build if USE_BAZEL
  - if [ "${USE_BAZEL}" = true ]; then ./.travis/bazel-build.sh; fi
before_script:
  - test "${USE_BAZEL}" = true ||
    (cd examples/browser && npm install)
script:
  # Make sure examples of generated files are up-to-date
  - test "${USE_BAZEL}" = true ||
    (make realclean && make examples SWAGGER_CODEGEN="java -jar $HOME/local/swagger-codegen-cli.jar")
  - if [ -z "${USE_BAZEL}" ] &&
    (go version | grep -q "${GO_VERSION_TO_DIFF_TEST}") &&
    [ -z "${GATEWAY_PLUGIN_FLAGS}" ]; then
      test -z "$(git status --porcelain)" || (git status; git diff; exit 1);
    fi

  # Unit tests, integration tests and code health checks
  - test "${USE_BAZEL}" = true ||
    env GLOG_logtostderr=1 go test -race -v github.com/grpc-ecosystem/grpc-gateway/...
  - test "${USE_BAZEL}" = true ||
    make lint
  - test "${USE_BAZEL}" = true ||
    sh -c 'cd examples/browser && node ./node_modules/gulp/bin/gulp'

  - if [ "${USE_BAZEL}" = true ]; then ./.travis/bazel-test.sh; fi

  # test coverage
  - if (go version | grep -q "${GO_VERSION_TO_DIFF_TEST}") &&
      [ -z "${GATEWAY_PLUGIN_FLAGS}" ]; then
      env GLOG_logtostderr=1 ./bin/coverage;
    fi
after_success:
  - bash <(curl -s https://codecov.io/bash)

env:
  global:
    - "PATH=$PATH:$HOME/local/bin"
    - GO_VERSION_TO_DIFF_TEST="go version go1\.10\.[0-9]\+ linux/amd64"
    - BAZEL_VERSION=0.12.0
    - NODE_VERSION=v6.1
    - PROTOC_VERSION=3.1.0
    - SWAGGER_CODEGEN_VERSION=2.2.2
  matrix:
    - GATEWAY_PLUGIN_FLAGS=
    - GATEWAY_PLUGIN_FLAGS=request_context=false
matrix:
  include:
    - go: master
      env: USE_BAZEL=true<|MERGE_RESOLUTION|>--- conflicted
+++ resolved
@@ -18,11 +18,8 @@
   - test "${USE_BAZEL}" = true || go get github.com/golang/lint/golint
   - test "${USE_BAZEL}" = true || go get github.com/dghubble/sling
   - test "${USE_BAZEL}" = true || go get github.com/go-resty/resty
-<<<<<<< HEAD
   - test "${USE_BAZEL}" = true || go get github.com/golang/protobuf/proto
-=======
   - test "${USE_BAZEL}" = true || curl https://raw.githubusercontent.com/golang/dep/master/install.sh | sh
->>>>>>> 42fa2028
 install:
   # Make sure externally referenced packages are go-gettable.
   - test "${USE_BAZEL}" = true ||
