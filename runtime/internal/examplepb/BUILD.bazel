load("@rules_proto//proto:defs.bzl", "proto_library")
load("@io_bazel_rules_go//go:def.bzl", "go_library")
load("@io_bazel_rules_go//proto:def.bzl", "go_proto_library")

# gazelle:exclude non_standard_names_grpc.pb.go

package(default_visibility = ["//visibility:public"])

proto_library(
    name = "examplepb_proto",
    srcs = [
        "example.proto",
        "non_standard_names.proto",
        "proto2.proto",
        "proto3.proto",
    ],
    deps = [
        "@com_google_protobuf//:duration_proto",
        "@com_google_protobuf//:empty_proto",
        "@com_google_protobuf//:field_mask_proto",
        "@com_google_protobuf//:struct_proto",
        "@com_google_protobuf//:timestamp_proto",
        "@com_google_protobuf//:wrappers_proto",
        "@go_googleapis//google/api:annotations_proto",
    ],
)

go_proto_library(
    name = "examplepb_go_proto",
<<<<<<< HEAD
    importpath = "github.com/grpc-ecosystem/grpc-gateway/runtime/internal/examplepb",
    proto = ":examplepb_proto",
=======
    compilers = [
        "//:go_apiv2",
        "//:go_grpc",
    ],
    importpath = "github.com/grpc-ecosystem/grpc-gateway/v2/runtime/internal/examplepb",
    proto = ":examplepb_proto",
    deps = ["@go_googleapis//google/api:annotations_go_proto"],
>>>>>>> 0aa4edb8
)

go_library(
    name = "go_default_library",
    embed = [":examplepb_go_proto"],
    importpath = "github.com/grpc-ecosystem/grpc-gateway/v2/runtime/internal/examplepb",
)<|MERGE_RESOLUTION|>--- conflicted
+++ resolved
@@ -27,10 +27,6 @@
 
 go_proto_library(
     name = "examplepb_go_proto",
-<<<<<<< HEAD
-    importpath = "github.com/grpc-ecosystem/grpc-gateway/runtime/internal/examplepb",
-    proto = ":examplepb_proto",
-=======
     compilers = [
         "//:go_apiv2",
         "//:go_grpc",
@@ -38,7 +34,6 @@
     importpath = "github.com/grpc-ecosystem/grpc-gateway/v2/runtime/internal/examplepb",
     proto = ":examplepb_proto",
     deps = ["@go_googleapis//google/api:annotations_go_proto"],
->>>>>>> 0aa4edb8
 )
 
 go_library(
