--- conflicted
+++ resolved
@@ -64,7 +64,39 @@
 	return queryParamFilter{utilities.NewDoubleArray(seqs)}
 }
 
-<<<<<<< HEAD
+// HasEnumPathParam returns true if the path parameter slice contains a parameter
+// that maps to an enum proto field that is not repeated, if not false is returned.
+func (b binding) HasEnumPathParam() bool {
+	return b.hasEnumPathParam(false)
+}
+
+// HasRepeatedEnumPathParam returns true if the path parameter slice contains a parameter
+// that maps to a repeated enum proto field, if not false is returned.
+func (b binding) HasRepeatedEnumPathParam() bool {
+	return b.hasEnumPathParam(true)
+}
+
+// hasEnumPathParam returns true if the path parameter slice contains a parameter
+// that maps to a enum proto field and that the enum proto field is or isn't repeated
+// based on the provided 'repeated' parameter.
+func (b binding) hasEnumPathParam(repeated bool) bool {
+	for _, p := range b.PathParams {
+		if p.IsEnum() && p.IsRepeated() == repeated {
+			return true
+		}
+	}
+	return false
+}
+
+// LookupEnum looks up a enum type by path parameter.
+func (b binding) LookupEnum(p descriptor.Parameter) *descriptor.Enum {
+	e, err := b.Registry.LookupEnum("", p.Target.GetTypeName())
+	if err != nil {
+		return nil
+	}
+	return e
+}
+
 // FieldMaskField returns the golang-style name of the variable for a FieldMask, if there is exactly one of that type in
 // the message. Otherwise, it returns an empty string.
 func (b binding) FieldMaskField() string {
@@ -83,39 +115,6 @@
 		return generator2.CamelCase(fieldMaskField.GetName())
 	}
 	return ""
-=======
-// HasEnumPathParam returns true if the path parameter slice contains a parameter
-// that maps to an enum proto field that is not repeated, if not false is returned.
-func (b binding) HasEnumPathParam() bool {
-	return b.hasEnumPathParam(false)
-}
-
-// HasRepeatedEnumPathParam returns true if the path parameter slice contains a parameter
-// that maps to a repeated enum proto field, if not false is returned.
-func (b binding) HasRepeatedEnumPathParam() bool {
-	return b.hasEnumPathParam(true)
-}
-
-// hasEnumPathParam returns true if the path parameter slice contains a parameter
-// that maps to a enum proto field and that the enum proto field is or isn't repeated
-// based on the provided 'repeated' parameter.
-func (b binding) hasEnumPathParam(repeated bool) bool {
-	for _, p := range b.PathParams {
-		if p.IsEnum() && p.IsRepeated() == repeated {
-			return true
-		}
-	}
-	return false
-}
-
-// LookupEnum looks up a enum type by path parameter.
-func (b binding) LookupEnum(p descriptor.Parameter) *descriptor.Enum {
-	e, err := b.Registry.LookupEnum("", p.Target.GetTypeName())
-	if err != nil {
-		return nil
-	}
-	return e
->>>>>>> 7916b037
 }
 
 // queryParamFilter is a wrapper of utilities.DoubleArray which provides String() to output DoubleArray.Encoding in a stable and predictable format.
