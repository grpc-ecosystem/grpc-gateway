{
  "swagger": "2.0",
  "info": {
    "title": "A Bit of Everything",
    "version": "1.0",
    "contact": {
      "name": "gRPC-Gateway project",
      "url": "https://github.com/grpc-ecosystem/grpc-gateway",
      "email": "none@example.com"
    },
    "license": {
      "name": "BSD 3-Clause License",
      "url": "https://github.com/grpc-ecosystem/grpc-gateway/blob/master/LICENSE.txt"
    },
    "x-something-something": "yadda"
  },
  "schemes": [
    "http",
    "https",
    "wss"
  ],
  "consumes": [
    "application/json",
    "application/x-foo-mime"
  ],
  "produces": [
    "application/json",
    "application/x-foo-mime"
  ],
  "paths": {
    "/v1/example/a_bit_of_everything": {
      "post": {
        "operationId": "ABitOfEverythingService_CreateBody",
        "responses": {
          "200": {
            "description": "A successful response.",
            "schema": {
              "$ref": "#/definitions/examplepbABitOfEverything"
            }
          },
          "403": {
            "description": "Returned when the user does not have permission to access the resource.",
            "schema": {}
          },
          "404": {
            "description": "Returned when the resource does not exist.",
            "schema": {
              "type": "string",
              "format": "string"
            }
          },
          "418": {
            "description": "I'm a teapot.",
            "schema": {
              "$ref": "#/definitions/examplepbNumericEnum"
            }
          },
          "default": {
            "description": "An unexpected error response.",
            "schema": {
              "$ref": "#/definitions/rpcStatus"
            }
          }
        },
        "parameters": [
          {
            "name": "body",
            "in": "body",
            "required": true,
            "schema": {
              "$ref": "#/definitions/examplepbABitOfEverything"
            }
          }
        ],
        "tags": [
          "ABitOfEverythingService"
        ]
      }
    },
    "/v1/example/a_bit_of_everything/echo/{value}": {
      "get": {
        "summary": "Summary: Echo rpc",
        "description": "Description Echo",
        "operationId": "ABitOfEverythingService_Echo",
        "responses": {
          "200": {
            "description": "A successful response.",
            "schema": {
              "$ref": "#/definitions/subStringMessage"
            },
            "examples": {
              "application/json": {
                "value": "the input value"
              }
            }
          },
          "403": {
            "description": "Returned when the user does not have permission to access the resource.",
            "schema": {}
          },
          "404": {
            "description": "Returned when the resource does not exist.",
            "schema": {
              "type": "integer",
              "format": "integer"
            }
          },
          "418": {
            "description": "I'm a teapot.",
            "schema": {
              "$ref": "#/definitions/examplepbNumericEnum"
            }
          },
          "503": {
            "description": "Returned when the resource is temporarily unavailable.",
            "schema": {},
            "x-number": 100
          },
          "default": {
            "description": "An unexpected error response.",
            "schema": {
              "$ref": "#/definitions/rpcStatus"
            }
          }
        },
        "parameters": [
          {
            "name": "value",
            "in": "path",
            "required": true,
            "type": "string"
          }
        ],
        "tags": [
          "echo rpc"
        ],
        "externalDocs": {
          "description": "Find out more Echo",
          "url": "https://github.com/grpc-ecosystem/grpc-gateway"
        }
      }
    },
    "/v1/example/a_bit_of_everything/params/get/nested_enum/{singleNested.ok}": {
      "get": {
        "operationId": "ABitOfEverythingService_CheckNestedEnumGetQueryParams",
        "responses": {
          "200": {
            "description": "A successful response.",
            "schema": {
              "$ref": "#/definitions/examplepbABitOfEverything"
            }
          },
          "403": {
            "description": "Returned when the user does not have permission to access the resource.",
            "schema": {}
          },
          "404": {
            "description": "Returned when the resource does not exist.",
            "schema": {
              "type": "string",
              "format": "string"
            }
          },
          "418": {
            "description": "I'm a teapot.",
            "schema": {
              "$ref": "#/definitions/examplepbNumericEnum"
            }
          },
          "default": {
            "description": "An unexpected error response.",
            "schema": {
              "$ref": "#/definitions/rpcStatus"
            }
          }
        },
        "parameters": [
          {
            "name": "singleNested.ok",
            "description": "DeepEnum description.",
            "in": "path",
            "required": true,
            "type": "string",
            "enum": [
              "FALSE",
              "TRUE"
            ]
          },
          {
            "name": "singleNested.name",
            "description": "name is nested field.",
            "in": "query",
            "required": false,
            "type": "string"
          },
          {
            "name": "singleNested.amount",
            "in": "query",
            "required": false,
            "type": "integer",
            "format": "int64"
          },
          {
            "name": "uuid",
            "in": "query",
            "required": false,
            "type": "string"
          },
          {
            "name": "floatValue",
            "description": "Float value field",
            "in": "query",
            "required": true,
            "type": "number",
            "format": "float",
            "default": "0.2"
          },
          {
            "name": "doubleValue",
            "in": "query",
            "required": false,
            "type": "number",
            "format": "double"
          },
          {
            "name": "int64Value",
            "in": "query",
            "required": false,
            "type": "string",
            "format": "int64"
          },
          {
            "name": "uint64Value",
            "in": "query",
            "required": false,
            "type": "string",
            "format": "uint64"
          },
          {
            "name": "int32Value",
            "in": "query",
            "required": false,
            "type": "integer",
            "format": "int32"
          },
          {
            "name": "fixed64Value",
            "in": "query",
            "required": false,
            "type": "string",
            "format": "uint64"
          },
          {
            "name": "fixed32Value",
            "in": "query",
            "required": false,
            "type": "integer",
            "format": "int64"
          },
          {
            "name": "boolValue",
            "in": "query",
            "required": false,
            "type": "boolean"
          },
          {
            "name": "stringValue",
            "in": "query",
            "required": false,
            "type": "string"
          },
          {
            "name": "bytesValue",
            "in": "query",
            "required": false,
            "type": "string",
            "format": "byte"
          },
          {
            "name": "uint32Value",
            "in": "query",
            "required": false,
            "type": "integer",
            "format": "int64"
          },
          {
            "name": "enumValue",
            "description": " - ZERO: ZERO means 0\n - ONE: ONE means 1",
            "in": "query",
            "required": false,
            "type": "string",
            "enum": [
              "ZERO",
              "ONE"
            ],
            "default": "ZERO"
          },
          {
            "name": "pathEnumValue",
            "in": "query",
            "required": false,
            "type": "string",
            "enum": [
              "ABC",
              "DEF"
            ],
            "default": "ABC"
          },
          {
            "name": "nestedPathEnumValue",
            "in": "query",
            "required": false,
            "type": "string",
            "enum": [
              "GHI",
              "JKL"
            ],
            "default": "GHI"
          },
          {
            "name": "sfixed32Value",
            "in": "query",
            "required": false,
            "type": "integer",
            "format": "int32"
          },
          {
            "name": "sfixed64Value",
            "in": "query",
            "required": false,
            "type": "string",
            "format": "int64"
          },
          {
            "name": "sint32Value",
            "in": "query",
            "required": false,
            "type": "integer",
            "format": "int32"
          },
          {
            "name": "sint64Value",
            "in": "query",
            "required": false,
            "type": "string",
            "format": "int64"
          },
          {
            "name": "repeatedStringValue",
            "in": "query",
            "required": false,
            "type": "array",
            "items": {
              "type": "string"
            },
            "collectionFormat": "multi"
          },
          {
            "name": "oneofString",
            "in": "query",
            "required": false,
            "type": "string"
          },
          {
            "name": "nonConventionalNameValue",
            "in": "query",
            "required": false,
            "type": "string"
          },
          {
            "name": "timestampValue",
            "in": "query",
            "required": false,
            "type": "string",
            "format": "date-time"
          },
          {
            "name": "repeatedEnumValue",
            "description": "repeated enum value. it is comma-separated in query.\n\n - ZERO: ZERO means 0\n - ONE: ONE means 1",
            "in": "query",
            "required": false,
            "type": "array",
            "items": {
              "type": "string",
              "enum": [
                "ZERO",
                "ONE"
              ]
            },
            "collectionFormat": "multi"
          },
          {
            "name": "repeatedEnumAnnotation",
            "description": "Repeated numeric enum title. Repeated numeric enum description.\n\n - ZERO: ZERO means 0\n - ONE: ONE means 1",
            "in": "query",
            "required": false,
            "type": "array",
            "items": {
              "type": "string",
              "enum": [
                "ZERO",
                "ONE"
              ]
            },
            "collectionFormat": "multi"
          },
          {
            "name": "enumValueAnnotation",
            "description": "Numeric enum title. Numeric enum description.\n\n - ZERO: ZERO means 0\n - ONE: ONE means 1",
            "in": "query",
            "required": false,
            "type": "string",
            "enum": [
              "ZERO",
              "ONE"
            ],
            "default": "ZERO"
          },
          {
            "name": "repeatedStringAnnotation",
            "description": "Repeated string title. Repeated string description.",
            "in": "query",
            "required": false,
            "type": "array",
            "items": {
              "type": "string"
            },
            "collectionFormat": "multi"
          },
          {
            "name": "nestedAnnotation.name",
            "description": "name is nested field.",
            "in": "query",
            "required": false,
            "type": "string"
          },
          {
            "name": "nestedAnnotation.amount",
            "in": "query",
            "required": false,
            "type": "integer",
            "format": "int64"
          },
          {
            "name": "int64OverrideType",
            "in": "query",
            "required": false,
            "type": "integer",
            "format": "int64"
          }
        ],
        "tags": [
          "ABitOfEverythingService"
        ]
      }
    },
    "/v1/example/a_bit_of_everything/params/get/{singleNested.name}": {
      "get": {
        "operationId": "ABitOfEverythingService_CheckGetQueryParams",
        "responses": {
          "200": {
            "description": "A successful response.",
            "schema": {
              "$ref": "#/definitions/examplepbABitOfEverything"
            }
          },
          "403": {
            "description": "Returned when the user does not have permission to access the resource.",
            "schema": {}
          },
          "404": {
            "description": "Returned when the resource does not exist.",
            "schema": {
              "type": "string",
              "format": "string"
            }
          },
          "418": {
            "description": "I'm a teapot.",
            "schema": {
              "$ref": "#/definitions/examplepbNumericEnum"
            }
          },
          "default": {
            "description": "An unexpected error response.",
            "schema": {
              "$ref": "#/definitions/rpcStatus"
            }
          }
        },
        "parameters": [
          {
            "name": "singleNested.name",
            "description": "name is nested field.",
            "in": "path",
            "required": true,
            "type": "string"
          },
          {
            "name": "singleNested.amount",
            "in": "query",
            "required": false,
            "type": "integer",
            "format": "int64"
          },
          {
            "name": "singleNested.ok",
            "description": "DeepEnum description.\n\n - FALSE: FALSE is false.\n - TRUE: TRUE is true.",
            "in": "query",
            "required": false,
            "type": "string",
            "enum": [
              "FALSE",
              "TRUE"
            ],
            "default": "FALSE"
          },
          {
            "name": "uuid",
            "in": "query",
            "required": false,
            "type": "string"
          },
          {
            "name": "floatValue",
            "description": "Float value field",
            "in": "query",
            "required": true,
            "type": "number",
            "format": "float",
            "default": "0.2"
          },
          {
            "name": "doubleValue",
            "in": "query",
            "required": false,
            "type": "number",
            "format": "double"
          },
          {
            "name": "int64Value",
            "in": "query",
            "required": false,
            "type": "string",
            "format": "int64"
          },
          {
            "name": "uint64Value",
            "in": "query",
            "required": false,
            "type": "string",
            "format": "uint64"
          },
          {
            "name": "int32Value",
            "in": "query",
            "required": false,
            "type": "integer",
            "format": "int32"
          },
          {
            "name": "fixed64Value",
            "in": "query",
            "required": false,
            "type": "string",
            "format": "uint64"
          },
          {
            "name": "fixed32Value",
            "in": "query",
            "required": false,
            "type": "integer",
            "format": "int64"
          },
          {
            "name": "boolValue",
            "in": "query",
            "required": false,
            "type": "boolean"
          },
          {
            "name": "stringValue",
            "in": "query",
            "required": false,
            "type": "string"
          },
          {
            "name": "bytesValue",
            "in": "query",
            "required": false,
            "type": "string",
            "format": "byte"
          },
          {
            "name": "uint32Value",
            "in": "query",
            "required": false,
            "type": "integer",
            "format": "int64"
          },
          {
            "name": "enumValue",
            "description": " - ZERO: ZERO means 0\n - ONE: ONE means 1",
            "in": "query",
            "required": false,
            "type": "string",
            "enum": [
              "ZERO",
              "ONE"
            ],
            "default": "ZERO"
          },
          {
            "name": "pathEnumValue",
            "in": "query",
            "required": false,
            "type": "string",
            "enum": [
              "ABC",
              "DEF"
            ],
            "default": "ABC"
          },
          {
            "name": "nestedPathEnumValue",
            "in": "query",
            "required": false,
            "type": "string",
            "enum": [
              "GHI",
              "JKL"
            ],
            "default": "GHI"
          },
          {
            "name": "sfixed32Value",
            "in": "query",
            "required": false,
            "type": "integer",
            "format": "int32"
          },
          {
            "name": "sfixed64Value",
            "in": "query",
            "required": false,
            "type": "string",
            "format": "int64"
          },
          {
            "name": "sint32Value",
            "in": "query",
            "required": false,
            "type": "integer",
            "format": "int32"
          },
          {
            "name": "sint64Value",
            "in": "query",
            "required": false,
            "type": "string",
            "format": "int64"
          },
          {
            "name": "repeatedStringValue",
            "in": "query",
            "required": false,
            "type": "array",
            "items": {
              "type": "string"
            },
            "collectionFormat": "multi"
          },
          {
            "name": "oneofString",
            "in": "query",
            "required": false,
            "type": "string"
          },
          {
            "name": "nonConventionalNameValue",
            "in": "query",
            "required": false,
            "type": "string"
          },
          {
            "name": "timestampValue",
            "in": "query",
            "required": false,
            "type": "string",
            "format": "date-time"
          },
          {
            "name": "repeatedEnumValue",
            "description": "repeated enum value. it is comma-separated in query.\n\n - ZERO: ZERO means 0\n - ONE: ONE means 1",
            "in": "query",
            "required": false,
            "type": "array",
            "items": {
              "type": "string",
              "enum": [
                "ZERO",
                "ONE"
              ]
            },
            "collectionFormat": "multi"
          },
          {
            "name": "repeatedEnumAnnotation",
            "description": "Repeated numeric enum title. Repeated numeric enum description.\n\n - ZERO: ZERO means 0\n - ONE: ONE means 1",
            "in": "query",
            "required": false,
            "type": "array",
            "items": {
              "type": "string",
              "enum": [
                "ZERO",
                "ONE"
              ]
            },
            "collectionFormat": "multi"
          },
          {
            "name": "enumValueAnnotation",
            "description": "Numeric enum title. Numeric enum description.\n\n - ZERO: ZERO means 0\n - ONE: ONE means 1",
            "in": "query",
            "required": false,
            "type": "string",
            "enum": [
              "ZERO",
              "ONE"
            ],
            "default": "ZERO"
          },
          {
            "name": "repeatedStringAnnotation",
            "description": "Repeated string title. Repeated string description.",
            "in": "query",
            "required": false,
            "type": "array",
            "items": {
              "type": "string"
            },
            "collectionFormat": "multi"
          },
          {
            "name": "nestedAnnotation.amount",
            "in": "query",
            "required": false,
            "type": "integer",
            "format": "int64"
          },
          {
            "name": "nestedAnnotation.ok",
            "description": "DeepEnum description.\n\n - FALSE: FALSE is false.\n - TRUE: TRUE is true.",
            "in": "query",
            "required": false,
            "type": "string",
            "enum": [
              "FALSE",
              "TRUE"
            ],
            "default": "FALSE"
          },
          {
            "name": "int64OverrideType",
            "in": "query",
            "required": false,
            "type": "integer",
            "format": "int64"
          }
        ],
        "tags": [
          "ABitOfEverythingService"
        ]
      }
    },
    "/v1/example/a_bit_of_everything/params/post/{stringValue}": {
      "post": {
        "operationId": "ABitOfEverythingService_CheckPostQueryParams",
        "responses": {
          "200": {
            "description": "A successful response.",
            "schema": {
              "$ref": "#/definitions/examplepbABitOfEverything"
            }
          },
          "403": {
            "description": "Returned when the user does not have permission to access the resource.",
            "schema": {}
          },
          "404": {
            "description": "Returned when the resource does not exist.",
            "schema": {
              "type": "string",
              "format": "string"
            }
          },
          "418": {
            "description": "I'm a teapot.",
            "schema": {
              "$ref": "#/definitions/examplepbNumericEnum"
            }
          },
          "default": {
            "description": "An unexpected error response.",
            "schema": {
              "$ref": "#/definitions/rpcStatus"
            }
          }
        },
        "parameters": [
          {
            "name": "stringValue",
            "in": "path",
            "required": true,
            "type": "string"
          },
          {
            "name": "body",
            "in": "body",
            "required": true,
            "schema": {
              "$ref": "#/definitions/ABitOfEverythingNested"
            }
          },
          {
            "name": "uuid",
            "in": "query",
            "required": false,
            "type": "string"
          },
          {
<<<<<<< HEAD
            "name": "float_value",
=======
            "name": "floatValue",
>>>>>>> 0aa4edb8
            "description": "Float value field",
            "in": "query",
            "required": true,
            "type": "number",
            "format": "float",
            "default": "0.2"
          },
          {
<<<<<<< HEAD
            "name": "double_value",
=======
            "name": "doubleValue",
>>>>>>> 0aa4edb8
            "in": "query",
            "required": false,
            "type": "number",
            "format": "double"
          },
          {
<<<<<<< HEAD
            "name": "int64_value",
=======
            "name": "int64Value",
>>>>>>> 0aa4edb8
            "in": "query",
            "required": false,
            "type": "string",
            "format": "int64"
          },
          {
<<<<<<< HEAD
            "name": "uint64_value",
=======
            "name": "uint64Value",
>>>>>>> 0aa4edb8
            "in": "query",
            "required": false,
            "type": "string",
            "format": "uint64"
          },
          {
<<<<<<< HEAD
            "name": "int32_value",
=======
            "name": "int32Value",
>>>>>>> 0aa4edb8
            "in": "query",
            "required": false,
            "type": "integer",
            "format": "int32"
          },
          {
<<<<<<< HEAD
            "name": "fixed64_value",
=======
            "name": "fixed64Value",
>>>>>>> 0aa4edb8
            "in": "query",
            "required": false,
            "type": "string",
            "format": "uint64"
          },
          {
<<<<<<< HEAD
            "name": "fixed32_value",
=======
            "name": "fixed32Value",
>>>>>>> 0aa4edb8
            "in": "query",
            "required": false,
            "type": "integer",
            "format": "int64"
          },
          {
<<<<<<< HEAD
            "name": "bool_value",
=======
            "name": "boolValue",
>>>>>>> 0aa4edb8
            "in": "query",
            "required": false,
            "type": "boolean"
          },
          {
<<<<<<< HEAD
            "name": "bytes_value",
=======
            "name": "bytesValue",
>>>>>>> 0aa4edb8
            "in": "query",
            "required": false,
            "type": "string",
            "format": "byte"
          },
          {
<<<<<<< HEAD
            "name": "uint32_value",
=======
            "name": "uint32Value",
>>>>>>> 0aa4edb8
            "in": "query",
            "required": false,
            "type": "integer",
            "format": "int64"
          },
          {
<<<<<<< HEAD
            "name": "enum_value",
=======
            "name": "enumValue",
>>>>>>> 0aa4edb8
            "description": " - ZERO: ZERO means 0\n - ONE: ONE means 1",
            "in": "query",
            "required": false,
            "type": "string",
            "enum": [
              "ZERO",
              "ONE"
            ],
            "default": "ZERO"
          },
          {
<<<<<<< HEAD
            "name": "path_enum_value",
=======
            "name": "pathEnumValue",
>>>>>>> 0aa4edb8
            "in": "query",
            "required": false,
            "type": "string",
            "enum": [
              "ABC",
              "DEF"
            ],
            "default": "ABC"
          },
          {
<<<<<<< HEAD
            "name": "nested_path_enum_value",
=======
            "name": "nestedPathEnumValue",
>>>>>>> 0aa4edb8
            "in": "query",
            "required": false,
            "type": "string",
            "enum": [
              "GHI",
              "JKL"
            ],
            "default": "GHI"
          },
          {
<<<<<<< HEAD
            "name": "sfixed32_value",
=======
            "name": "sfixed32Value",
>>>>>>> 0aa4edb8
            "in": "query",
            "required": false,
            "type": "integer",
            "format": "int32"
          },
          {
<<<<<<< HEAD
            "name": "sfixed64_value",
=======
            "name": "sfixed64Value",
>>>>>>> 0aa4edb8
            "in": "query",
            "required": false,
            "type": "string",
            "format": "int64"
          },
          {
<<<<<<< HEAD
            "name": "sint32_value",
=======
            "name": "sint32Value",
>>>>>>> 0aa4edb8
            "in": "query",
            "required": false,
            "type": "integer",
            "format": "int32"
          },
          {
<<<<<<< HEAD
            "name": "sint64_value",
=======
            "name": "sint64Value",
>>>>>>> 0aa4edb8
            "in": "query",
            "required": false,
            "type": "string",
            "format": "int64"
          },
          {
<<<<<<< HEAD
            "name": "repeated_string_value",
=======
            "name": "repeatedStringValue",
>>>>>>> 0aa4edb8
            "in": "query",
            "required": false,
            "type": "array",
            "items": {
              "type": "string"
            },
            "collectionFormat": "multi"
          },
          {
<<<<<<< HEAD
            "name": "oneof_string",
=======
            "name": "oneofString",
>>>>>>> 0aa4edb8
            "in": "query",
            "required": false,
            "type": "string"
          },
          {
            "name": "nonConventionalNameValue",
            "in": "query",
            "required": false,
            "type": "string"
          },
          {
<<<<<<< HEAD
            "name": "timestamp_value",
=======
            "name": "timestampValue",
>>>>>>> 0aa4edb8
            "in": "query",
            "required": false,
            "type": "string",
            "format": "date-time"
          },
          {
<<<<<<< HEAD
            "name": "repeated_enum_value",
=======
            "name": "repeatedEnumValue",
>>>>>>> 0aa4edb8
            "description": "repeated enum value. it is comma-separated in query.\n\n - ZERO: ZERO means 0\n - ONE: ONE means 1",
            "in": "query",
            "required": false,
            "type": "array",
            "items": {
              "type": "string",
              "enum": [
                "ZERO",
                "ONE"
              ]
            },
            "collectionFormat": "multi"
          },
          {
<<<<<<< HEAD
            "name": "repeated_enum_annotation",
=======
            "name": "repeatedEnumAnnotation",
>>>>>>> 0aa4edb8
            "description": "Repeated numeric enum title. Repeated numeric enum description.\n\n - ZERO: ZERO means 0\n - ONE: ONE means 1",
            "in": "query",
            "required": false,
            "type": "array",
            "items": {
              "type": "string",
              "enum": [
                "ZERO",
                "ONE"
              ]
            },
            "collectionFormat": "multi"
          },
          {
<<<<<<< HEAD
            "name": "enum_value_annotation",
=======
            "name": "enumValueAnnotation",
>>>>>>> 0aa4edb8
            "description": "Numeric enum title. Numeric enum description.\n\n - ZERO: ZERO means 0\n - ONE: ONE means 1",
            "in": "query",
            "required": false,
            "type": "string",
            "enum": [
              "ZERO",
              "ONE"
            ],
            "default": "ZERO"
          },
          {
<<<<<<< HEAD
            "name": "repeated_string_annotation",
=======
            "name": "repeatedStringAnnotation",
>>>>>>> 0aa4edb8
            "description": "Repeated string title. Repeated string description.",
            "in": "query",
            "required": false,
            "type": "array",
            "items": {
              "type": "string"
            },
            "collectionFormat": "multi"
          },
          {
<<<<<<< HEAD
            "name": "nested_annotation.name",
=======
            "name": "nestedAnnotation.name",
>>>>>>> 0aa4edb8
            "description": "name is nested field.",
            "in": "query",
            "required": false,
            "type": "string"
          },
          {
<<<<<<< HEAD
            "name": "nested_annotation.amount",
=======
            "name": "nestedAnnotation.amount",
>>>>>>> 0aa4edb8
            "in": "query",
            "required": false,
            "type": "integer",
            "format": "int64"
          },
          {
<<<<<<< HEAD
            "name": "nested_annotation.ok",
=======
            "name": "nestedAnnotation.ok",
>>>>>>> 0aa4edb8
            "description": "DeepEnum description.\n\n - FALSE: FALSE is false.\n - TRUE: TRUE is true.",
            "in": "query",
            "required": false,
            "type": "string",
            "enum": [
              "FALSE",
              "TRUE"
            ],
            "default": "FALSE"
          },
          {
<<<<<<< HEAD
            "name": "int64_override_type",
=======
            "name": "int64OverrideType",
>>>>>>> 0aa4edb8
            "in": "query",
            "required": false,
            "type": "integer",
            "format": "int64"
          }
        ],
        "tags": [
          "ABitOfEverythingService"
        ]
      }
    },
    "/v1/example/a_bit_of_everything/query/{uuid}": {
      "get": {
        "operationId": "ABitOfEverythingService_GetQuery",
        "responses": {
          "200": {
            "description": "A successful response.",
            "schema": {
              "properties": {}
            }
          },
          "403": {
            "description": "Returned when the user does not have permission to access the resource.",
            "schema": {}
          },
          "404": {
            "description": "Returned when the resource does not exist.",
            "schema": {
              "type": "string",
              "format": "string"
            }
          },
          "418": {
            "description": "I'm a teapot.",
            "schema": {
              "$ref": "#/definitions/examplepbNumericEnum"
            }
          },
          "default": {
            "description": "An unexpected error response.",
            "schema": {
              "$ref": "#/definitions/rpcStatus"
            }
          }
        },
        "parameters": [
          {
            "name": "uuid",
            "in": "path",
            "required": true,
            "type": "string"
          },
          {
            "name": "singleNested.name",
            "description": "name is nested field.",
            "in": "query",
            "required": false,
            "type": "string"
          },
          {
            "name": "singleNested.amount",
            "in": "query",
            "required": false,
            "type": "integer",
            "format": "int64"
          },
          {
            "name": "singleNested.ok",
            "description": "DeepEnum description.\n\n - FALSE: FALSE is false.\n - TRUE: TRUE is true.",
            "in": "query",
            "required": false,
            "type": "string",
            "enum": [
              "FALSE",
              "TRUE"
            ],
            "default": "FALSE"
          },
          {
            "name": "floatValue",
            "description": "Float value field",
            "in": "query",
            "required": true,
            "type": "number",
            "format": "float",
            "default": "0.2"
          },
          {
            "name": "doubleValue",
            "in": "query",
            "required": false,
            "type": "number",
            "format": "double"
          },
          {
            "name": "int64Value",
            "in": "query",
            "required": false,
            "type": "string",
            "format": "int64"
          },
          {
            "name": "uint64Value",
            "in": "query",
            "required": false,
            "type": "string",
            "format": "uint64"
          },
          {
            "name": "int32Value",
            "in": "query",
            "required": false,
            "type": "integer",
            "format": "int32"
          },
          {
            "name": "fixed64Value",
            "in": "query",
            "required": false,
            "type": "string",
            "format": "uint64"
          },
          {
            "name": "fixed32Value",
            "in": "query",
            "required": false,
            "type": "integer",
            "format": "int64"
          },
          {
            "name": "boolValue",
            "in": "query",
            "required": false,
            "type": "boolean"
          },
          {
            "name": "stringValue",
            "in": "query",
            "required": false,
            "type": "string"
          },
          {
            "name": "bytesValue",
            "in": "query",
            "required": false,
            "type": "string",
            "format": "byte"
          },
          {
            "name": "uint32Value",
            "in": "query",
            "required": false,
            "type": "integer",
            "format": "int64"
          },
          {
            "name": "enumValue",
            "description": " - ZERO: ZERO means 0\n - ONE: ONE means 1",
            "in": "query",
            "required": false,
            "type": "string",
            "enum": [
              "ZERO",
              "ONE"
            ],
            "default": "ZERO"
          },
          {
            "name": "pathEnumValue",
            "in": "query",
            "required": false,
            "type": "string",
            "enum": [
              "ABC",
              "DEF"
            ],
            "default": "ABC"
          },
          {
            "name": "nestedPathEnumValue",
            "in": "query",
            "required": false,
            "type": "string",
            "enum": [
              "GHI",
              "JKL"
            ],
            "default": "GHI"
          },
          {
            "name": "sfixed32Value",
            "in": "query",
            "required": false,
            "type": "integer",
            "format": "int32"
          },
          {
            "name": "sfixed64Value",
            "in": "query",
            "required": false,
            "type": "string",
            "format": "int64"
          },
          {
            "name": "sint32Value",
            "in": "query",
            "required": false,
            "type": "integer",
            "format": "int32"
          },
          {
            "name": "sint64Value",
            "in": "query",
            "required": false,
            "type": "string",
            "format": "int64"
          },
          {
            "name": "repeatedStringValue",
            "in": "query",
            "required": false,
            "type": "array",
            "items": {
              "type": "string"
            },
            "collectionFormat": "multi"
          },
          {
            "name": "oneofString",
            "in": "query",
            "required": false,
            "type": "string"
          },
          {
            "name": "nonConventionalNameValue",
            "in": "query",
            "required": false,
            "type": "string"
          },
          {
            "name": "timestampValue",
            "in": "query",
            "required": false,
            "type": "string",
            "format": "date-time"
          },
          {
            "name": "repeatedEnumValue",
            "description": "repeated enum value. it is comma-separated in query.\n\n - ZERO: ZERO means 0\n - ONE: ONE means 1",
            "in": "query",
            "required": false,
            "type": "array",
            "items": {
              "type": "string",
              "enum": [
                "ZERO",
                "ONE"
              ]
            },
            "collectionFormat": "multi"
          },
          {
            "name": "repeatedEnumAnnotation",
            "description": "Repeated numeric enum title. Repeated numeric enum description.\n\n - ZERO: ZERO means 0\n - ONE: ONE means 1",
            "in": "query",
            "required": false,
            "type": "array",
            "items": {
              "type": "string",
              "enum": [
                "ZERO",
                "ONE"
              ]
            },
            "collectionFormat": "multi"
          },
          {
            "name": "enumValueAnnotation",
            "description": "Numeric enum title. Numeric enum description.\n\n - ZERO: ZERO means 0\n - ONE: ONE means 1",
            "in": "query",
            "required": false,
            "type": "string",
            "enum": [
              "ZERO",
              "ONE"
            ],
            "default": "ZERO"
          },
          {
            "name": "repeatedStringAnnotation",
            "description": "Repeated string title. Repeated string description.",
            "in": "query",
            "required": false,
            "type": "array",
            "items": {
              "type": "string"
            },
            "collectionFormat": "multi"
          },
          {
            "name": "nestedAnnotation.name",
            "description": "name is nested field.",
            "in": "query",
            "required": false,
            "type": "string"
          },
          {
            "name": "nestedAnnotation.amount",
            "in": "query",
            "required": false,
            "type": "integer",
            "format": "int64"
          },
          {
            "name": "nestedAnnotation.ok",
            "description": "DeepEnum description.\n\n - FALSE: FALSE is false.\n - TRUE: TRUE is true.",
            "in": "query",
            "required": false,
            "type": "string",
            "enum": [
              "FALSE",
              "TRUE"
            ],
            "default": "FALSE"
          },
          {
            "name": "int64OverrideType",
            "in": "query",
            "required": false,
            "type": "integer",
            "format": "int64"
          }
        ],
        "tags": [
          "ABitOfEverythingService"
        ],
        "deprecated": true,
        "security": [],
        "externalDocs": {
          "description": "Find out more about GetQuery",
          "url": "https://github.com/grpc-ecosystem/grpc-gateway"
        }
      }
    },
    "/v1/example/a_bit_of_everything/{floatValue}/{doubleValue}/{int64Value}/separator/{uint64Value}/{int32Value}/{fixed64Value}/{fixed32Value}/{boolValue}/{stringValue}/{uint32Value}/{sfixed32Value}/{sfixed64Value}/{sint32Value}/{sint64Value}/{nonConventionalNameValue}/{enumValue}/{pathEnumValue}/{nestedPathEnumValue}/{enumValueAnnotation}": {
      "post": {
        "summary": "Create a new ABitOfEverything",
        "description": "This API creates a new ABitOfEverything",
        "operationId": "ABitOfEverythingService_Create",
        "responses": {
          "200": {
            "description": "A successful response.",
            "schema": {
              "$ref": "#/definitions/examplepbABitOfEverything"
            }
          },
          "403": {
            "description": "Returned when the user does not have permission to access the resource.",
            "schema": {}
          },
          "404": {
            "description": "Returned when the resource does not exist.",
            "schema": {
              "type": "string",
              "format": "string"
            }
          },
          "418": {
            "description": "I'm a teapot.",
            "schema": {
              "$ref": "#/definitions/examplepbNumericEnum"
            }
          },
          "default": {
            "description": "An unexpected error response.",
            "schema": {
              "$ref": "#/definitions/rpcStatus"
            }
          }
        },
        "parameters": [
          {
            "name": "floatValue",
            "description": "Float value field",
            "in": "path",
            "required": true,
            "type": "number",
            "format": "float",
            "default": "0.2"
          },
          {
            "name": "doubleValue",
            "in": "path",
            "required": true,
            "type": "number",
            "format": "double"
          },
          {
            "name": "int64Value",
            "in": "path",
            "required": true,
            "type": "string",
            "format": "int64"
          },
          {
            "name": "uint64Value",
            "in": "path",
            "required": true,
            "type": "string",
            "format": "uint64"
          },
          {
            "name": "int32Value",
            "in": "path",
            "required": true,
            "type": "integer",
            "format": "int32"
          },
          {
            "name": "fixed64Value",
            "in": "path",
            "required": true,
            "type": "string",
            "format": "uint64"
          },
          {
            "name": "fixed32Value",
            "in": "path",
            "required": true,
            "type": "integer",
            "format": "int64"
          },
          {
            "name": "boolValue",
            "in": "path",
            "required": true,
            "type": "boolean"
          },
          {
            "name": "stringValue",
            "in": "path",
            "required": true,
            "type": "string"
          },
          {
            "name": "uint32Value",
            "in": "path",
            "required": true,
            "type": "integer",
            "format": "int64"
          },
          {
            "name": "sfixed32Value",
            "in": "path",
            "required": true,
            "type": "integer",
            "format": "int32"
          },
          {
            "name": "sfixed64Value",
            "in": "path",
            "required": true,
            "type": "string",
            "format": "int64"
          },
          {
            "name": "sint32Value",
            "in": "path",
            "required": true,
            "type": "integer",
            "format": "int32"
          },
          {
            "name": "sint64Value",
            "in": "path",
            "required": true,
            "type": "string",
            "format": "int64"
          },
          {
            "name": "nonConventionalNameValue",
            "in": "path",
            "required": true,
            "type": "string"
          },
          {
            "name": "enumValue",
            "in": "path",
            "required": true,
            "type": "string",
            "enum": [
              "ZERO",
              "ONE"
            ]
          },
          {
            "name": "pathEnumValue",
            "in": "path",
            "required": true,
            "type": "string",
            "enum": [
              "ABC",
              "DEF"
            ]
          },
          {
            "name": "nestedPathEnumValue",
            "in": "path",
            "required": true,
            "type": "string",
            "enum": [
              "GHI",
              "JKL"
            ]
          },
          {
            "name": "enumValueAnnotation",
            "description": "Numeric enum description.",
            "in": "path",
            "required": true,
            "type": "string",
            "enum": [
              "ZERO",
              "ONE"
            ]
          }
        ],
        "tags": [
          "ABitOfEverythingService"
        ]
      }
    },
<<<<<<< HEAD
    "/v1/example/a_bit_of_everything/{single_nested.name}": {
      "post": {
        "operationId": "ABitOfEverythingService_DeepPathEcho",
        "responses": {
          "200": {
            "description": "A successful response.",
            "schema": {
              "$ref": "#/definitions/examplepbABitOfEverything"
            }
          },
          "403": {
            "description": "Returned when the user does not have permission to access the resource.",
            "schema": {}
          },
          "404": {
            "description": "Returned when the resource does not exist.",
            "schema": {
              "type": "string",
              "format": "string"
            }
          },
          "418": {
            "description": "I'm a teapot.",
            "schema": {
              "$ref": "#/definitions/examplepbNumericEnum"
            }
          },
          "default": {
            "description": "An unexpected error response.",
            "schema": {
              "$ref": "#/definitions/runtimeError"
            }
          }
        },
        "parameters": [
          {
            "name": "single_nested.name",
            "description": "name is nested field.",
            "in": "path",
            "required": true,
            "type": "string"
          },
          {
            "name": "body",
            "in": "body",
            "required": true,
            "schema": {
              "$ref": "#/definitions/examplepbABitOfEverything"
            }
          }
        ],
        "tags": [
          "ABitOfEverythingService"
        ]
      }
    },
=======
>>>>>>> 0aa4edb8
    "/v1/example/a_bit_of_everything/{uuid}": {
      "get": {
        "operationId": "ABitOfEverythingService_Lookup",
        "responses": {
          "200": {
            "description": "A successful response.",
            "schema": {
              "$ref": "#/definitions/examplepbABitOfEverything"
            }
          },
          "403": {
            "description": "Returned when the user does not have permission to access the resource.",
            "schema": {}
          },
          "404": {
            "description": "Returned when the resource does not exist.",
            "schema": {
              "type": "string",
              "format": "string"
            }
          },
          "418": {
            "description": "I'm a teapot.",
            "schema": {
              "$ref": "#/definitions/examplepbNumericEnum"
            }
          },
          "default": {
            "description": "An unexpected error response.",
            "schema": {
              "$ref": "#/definitions/rpcStatus"
            }
          }
        },
        "parameters": [
          {
            "name": "uuid",
            "in": "path",
            "required": true,
            "type": "string"
          }
        ],
        "tags": [
          "ABitOfEverythingService"
        ]
      },
      "delete": {
        "operationId": "ABitOfEverythingService_Delete",
        "responses": {
          "200": {
            "description": "A successful response.",
            "schema": {
              "properties": {}
            }
          },
          "403": {
            "description": "Returned when the user does not have permission to access the resource.",
            "schema": {}
          },
          "404": {
            "description": "Returned when the resource does not exist.",
            "schema": {
              "type": "string",
              "format": "string"
            }
          },
          "418": {
            "description": "I'm a teapot.",
            "schema": {
              "$ref": "#/definitions/examplepbNumericEnum"
            }
          },
          "default": {
            "description": "An unexpected error response.",
            "schema": {
              "$ref": "#/definitions/rpcStatus"
            }
          }
        },
        "parameters": [
          {
            "name": "uuid",
            "in": "path",
            "required": true,
            "type": "string"
          }
        ],
        "tags": [
          "ABitOfEverythingService"
        ],
        "security": [
          {
            "ApiKeyAuth": [],
            "OAuth2": [
              "read",
              "write"
            ]
          }
        ],
        "x-irreversible": true
      },
      "put": {
        "operationId": "ABitOfEverythingService_Update",
        "responses": {
          "200": {
            "description": "A successful response.",
            "schema": {
              "properties": {}
            }
          },
          "403": {
            "description": "Returned when the user does not have permission to access the resource.",
            "schema": {}
          },
          "404": {
            "description": "Returned when the resource does not exist.",
            "schema": {
              "type": "string",
              "format": "string"
            }
          },
          "418": {
            "description": "I'm a teapot.",
            "schema": {
              "$ref": "#/definitions/examplepbNumericEnum"
            }
          },
          "default": {
            "description": "An unexpected error response.",
            "schema": {
              "$ref": "#/definitions/rpcStatus"
            }
          }
        },
        "parameters": [
          {
            "name": "uuid",
            "in": "path",
            "required": true,
            "type": "string"
          },
          {
            "name": "body",
            "in": "body",
            "required": true,
            "schema": {
              "$ref": "#/definitions/examplepbABitOfEverything"
            }
          }
        ],
        "tags": [
          "ABitOfEverythingService"
        ]
      }
    },
    "/v1/example/a_bit_of_everything_repeated/{pathRepeatedFloatValue}/{pathRepeatedDoubleValue}/{pathRepeatedInt64Value}/{pathRepeatedUint64Value}/{pathRepeatedInt32Value}/{pathRepeatedFixed64Value}/{pathRepeatedFixed32Value}/{pathRepeatedBoolValue}/{pathRepeatedStringValue}/{pathRepeatedBytesValue}/{pathRepeatedUint32Value}/{pathRepeatedEnumValue}/{pathRepeatedSfixed32Value}/{pathRepeatedSfixed64Value}/{pathRepeatedSint32Value}/{pathRepeatedSint64Value}": {
      "get": {
        "operationId": "ABitOfEverythingService_GetRepeatedQuery",
        "responses": {
          "200": {
            "description": "A successful response.",
            "schema": {
              "$ref": "#/definitions/examplepbABitOfEverythingRepeated"
            }
          },
          "403": {
            "description": "Returned when the user does not have permission to access the resource.",
            "schema": {}
          },
          "404": {
            "description": "Returned when the resource does not exist.",
            "schema": {
              "type": "string",
              "format": "string"
            }
          },
          "418": {
            "description": "I'm a teapot.",
            "schema": {
              "$ref": "#/definitions/examplepbNumericEnum"
            }
          },
          "default": {
            "description": "An unexpected error response.",
            "schema": {
              "$ref": "#/definitions/rpcStatus"
            }
          }
        },
        "parameters": [
          {
            "name": "pathRepeatedFloatValue",
            "description": "repeated values. they are comma-separated in path",
            "in": "path",
            "required": true,
            "type": "array",
            "items": {
              "type": "number",
              "format": "float"
            },
            "collectionFormat": "csv",
            "minItems": 1
          },
          {
            "name": "pathRepeatedDoubleValue",
            "in": "path",
            "required": true,
            "type": "array",
            "items": {
              "type": "number",
              "format": "double"
            },
            "collectionFormat": "csv",
            "minItems": 1
          },
          {
            "name": "pathRepeatedInt64Value",
            "in": "path",
            "required": true,
            "type": "array",
            "items": {
              "type": "string",
              "format": "int64"
            },
            "collectionFormat": "csv",
            "minItems": 1
          },
          {
            "name": "pathRepeatedUint64Value",
            "in": "path",
            "required": true,
            "type": "array",
            "items": {
              "type": "string",
              "format": "uint64"
            },
            "collectionFormat": "csv",
            "minItems": 1
          },
          {
            "name": "pathRepeatedInt32Value",
            "in": "path",
            "required": true,
            "type": "array",
            "items": {
              "type": "integer",
              "format": "int32"
            },
            "collectionFormat": "csv",
            "minItems": 1
          },
          {
            "name": "pathRepeatedFixed64Value",
            "in": "path",
            "required": true,
            "type": "array",
            "items": {
              "type": "string",
              "format": "uint64"
            },
            "collectionFormat": "csv",
            "minItems": 1
          },
          {
            "name": "pathRepeatedFixed32Value",
            "in": "path",
            "required": true,
            "type": "array",
            "items": {
              "type": "integer",
              "format": "int64"
            },
            "collectionFormat": "csv",
            "minItems": 1
          },
          {
            "name": "pathRepeatedBoolValue",
            "in": "path",
            "required": true,
            "type": "array",
            "items": {
              "type": "boolean"
            },
            "collectionFormat": "csv",
            "minItems": 1
          },
          {
            "name": "pathRepeatedStringValue",
            "in": "path",
            "required": true,
            "type": "array",
            "items": {
              "type": "string"
            },
            "collectionFormat": "csv",
            "minItems": 1
          },
          {
            "name": "pathRepeatedBytesValue",
            "in": "path",
            "required": true,
            "type": "array",
            "items": {
              "type": "string",
              "format": "byte"
            },
            "collectionFormat": "csv",
            "minItems": 1
          },
          {
            "name": "pathRepeatedUint32Value",
            "in": "path",
            "required": true,
            "type": "array",
            "items": {
              "type": "integer",
              "format": "int64"
            },
            "collectionFormat": "csv",
            "minItems": 1
          },
          {
            "name": "pathRepeatedEnumValue",
            "in": "path",
            "required": true,
            "type": "array",
            "items": {
              "type": "string",
              "enum": [
                "ZERO",
                "ONE"
              ]
            },
            "collectionFormat": "csv",
            "minItems": 1
          },
          {
            "name": "pathRepeatedSfixed32Value",
            "in": "path",
            "required": true,
            "type": "array",
            "items": {
              "type": "integer",
              "format": "int32"
            },
            "collectionFormat": "csv",
            "minItems": 1
          },
          {
            "name": "pathRepeatedSfixed64Value",
            "in": "path",
            "required": true,
            "type": "array",
            "items": {
              "type": "string",
              "format": "int64"
            },
            "collectionFormat": "csv",
            "minItems": 1
          },
          {
            "name": "pathRepeatedSint32Value",
            "in": "path",
            "required": true,
            "type": "array",
            "items": {
              "type": "integer",
              "format": "int32"
            },
            "collectionFormat": "csv",
            "minItems": 1
          },
          {
            "name": "pathRepeatedSint64Value",
            "in": "path",
            "required": true,
            "type": "array",
            "items": {
              "type": "string",
              "format": "int64"
            },
            "collectionFormat": "csv",
            "minItems": 1
          }
        ],
        "tags": [
          "ABitOfEverythingService"
        ]
      }
    },
<<<<<<< HEAD
=======
    "/v1/example/deep_path/{singleNested.name}": {
      "post": {
        "operationId": "ABitOfEverythingService_DeepPathEcho",
        "responses": {
          "200": {
            "description": "A successful response.",
            "schema": {
              "$ref": "#/definitions/examplepbABitOfEverything"
            }
          },
          "403": {
            "description": "Returned when the user does not have permission to access the resource.",
            "schema": {}
          },
          "404": {
            "description": "Returned when the resource does not exist.",
            "schema": {
              "type": "string",
              "format": "string"
            }
          },
          "418": {
            "description": "I'm a teapot.",
            "schema": {
              "$ref": "#/definitions/examplepbNumericEnum"
            }
          },
          "default": {
            "description": "An unexpected error response.",
            "schema": {
              "$ref": "#/definitions/rpcStatus"
            }
          }
        },
        "parameters": [
          {
            "name": "singleNested.name",
            "description": "name is nested field.",
            "in": "path",
            "required": true,
            "type": "string"
          },
          {
            "name": "body",
            "in": "body",
            "required": true,
            "schema": {
              "$ref": "#/definitions/examplepbABitOfEverything"
            }
          }
        ],
        "tags": [
          "ABitOfEverythingService"
        ]
      }
    },
>>>>>>> 0aa4edb8
    "/v1/{parent=publishers/*}/books": {
      "post": {
        "summary": "Create a book.",
        "operationId": "ABitOfEverythingService_CreateBook",
        "responses": {
          "200": {
            "description": "A successful response.",
            "schema": {
              "$ref": "#/definitions/examplepbBook"
            }
          },
          "403": {
            "description": "Returned when the user does not have permission to access the resource.",
            "schema": {}
          },
          "404": {
            "description": "Returned when the resource does not exist.",
            "schema": {
              "type": "string",
              "format": "string"
            }
          },
          "418": {
            "description": "I'm a teapot.",
            "schema": {
              "$ref": "#/definitions/examplepbNumericEnum"
            }
          },
          "default": {
            "description": "An unexpected error response.",
            "schema": {
<<<<<<< HEAD
              "$ref": "#/definitions/runtimeError"
=======
              "$ref": "#/definitions/rpcStatus"
>>>>>>> 0aa4edb8
            }
          }
        },
        "parameters": [
          {
            "name": "parent",
            "description": "The publisher in which to create the book.\n\nFormat: `publishers/{publisher}`\n\nExample: `publishers/1257894000000000000`",
            "in": "path",
            "required": true,
            "type": "string"
          },
          {
            "name": "body",
            "description": "The book to create.",
            "in": "body",
            "required": true,
            "schema": {
              "$ref": "#/definitions/examplepbBook"
            }
          },
          {
<<<<<<< HEAD
            "name": "book_id",
=======
            "name": "bookId",
>>>>>>> 0aa4edb8
            "description": "The ID to use for the book.\n\nThis must start with an alphanumeric character.",
            "in": "query",
            "required": false,
            "type": "string"
          }
        ],
        "tags": [
          "ABitOfEverythingService"
        ]
      }
    },
    "/v2/example/a_bit_of_everything/{abe.uuid}": {
      "put": {
        "operationId": "ABitOfEverythingService_UpdateV2",
        "responses": {
          "200": {
            "description": "A successful response.",
            "schema": {
              "properties": {}
            }
          },
          "403": {
            "description": "Returned when the user does not have permission to access the resource.",
            "schema": {}
          },
          "404": {
            "description": "Returned when the resource does not exist.",
            "schema": {
              "type": "string",
              "format": "string"
            }
          },
          "418": {
            "description": "I'm a teapot.",
            "schema": {
              "$ref": "#/definitions/examplepbNumericEnum"
            }
          },
          "default": {
            "description": "An unexpected error response.",
            "schema": {
              "$ref": "#/definitions/rpcStatus"
            }
          }
        },
        "parameters": [
          {
            "name": "abe.uuid",
            "in": "path",
            "required": true,
            "type": "string"
          },
          {
            "name": "body",
            "in": "body",
            "required": true,
            "schema": {
              "$ref": "#/definitions/examplepbABitOfEverything"
            }
          },
          {
<<<<<<< HEAD
            "name": "update_mask.paths",
            "description": "The set of field mask paths.",
=======
            "name": "updateMask",
            "description": "The paths to update.",
>>>>>>> 0aa4edb8
            "in": "query",
            "required": false,
            "type": "array",
            "items": {
              "type": "string"
            },
            "collectionFormat": "multi"
          }
        ],
        "tags": [
          "ABitOfEverythingService"
        ]
      },
      "patch": {
        "operationId": "ABitOfEverythingService_UpdateV22",
        "responses": {
          "200": {
            "description": "A successful response.",
            "schema": {
              "properties": {}
            }
          },
          "403": {
            "description": "Returned when the user does not have permission to access the resource.",
            "schema": {}
          },
          "404": {
            "description": "Returned when the resource does not exist.",
            "schema": {
              "type": "string",
              "format": "string"
            }
          },
          "418": {
            "description": "I'm a teapot.",
            "schema": {
              "$ref": "#/definitions/examplepbNumericEnum"
            }
          },
          "default": {
            "description": "An unexpected error response.",
            "schema": {
              "$ref": "#/definitions/rpcStatus"
            }
          }
        },
        "parameters": [
          {
            "name": "abe.uuid",
            "in": "path",
            "required": true,
            "type": "string"
          },
          {
            "name": "body",
            "in": "body",
            "required": true,
            "schema": {
              "$ref": "#/definitions/examplepbABitOfEverything"
            }
          },
          {
<<<<<<< HEAD
            "name": "update_mask.paths",
            "description": "The set of field mask paths.",
=======
            "name": "updateMask",
            "description": "The paths to update.",
>>>>>>> 0aa4edb8
            "in": "query",
            "required": false,
            "type": "array",
            "items": {
              "type": "string"
            },
            "collectionFormat": "multi"
          }
        ],
        "tags": [
          "ABitOfEverythingService"
        ]
      }
    },
    "/v2/example/echo": {
      "get": {
        "summary": "Summary: Echo rpc",
        "description": "Description Echo",
        "operationId": "ABitOfEverythingService_Echo3",
        "responses": {
          "200": {
            "description": "A successful response.",
            "schema": {
              "$ref": "#/definitions/subStringMessage"
            },
            "examples": {
              "application/json": {
                "value": "the input value"
              }
            }
          },
          "403": {
            "description": "Returned when the user does not have permission to access the resource.",
            "schema": {}
          },
          "404": {
            "description": "Returned when the resource does not exist.",
            "schema": {
              "type": "integer",
              "format": "integer"
            }
          },
          "418": {
            "description": "I'm a teapot.",
            "schema": {
              "$ref": "#/definitions/examplepbNumericEnum"
            }
          },
          "503": {
            "description": "Returned when the resource is temporarily unavailable.",
            "schema": {},
            "x-number": 100
          },
          "default": {
            "description": "An unexpected error response.",
            "schema": {
              "$ref": "#/definitions/rpcStatus"
            }
          }
        },
        "parameters": [
          {
            "name": "value",
            "in": "query",
            "required": false,
            "type": "string"
          }
        ],
        "tags": [
          "echo rpc"
        ],
        "externalDocs": {
          "description": "Find out more Echo",
          "url": "https://github.com/grpc-ecosystem/grpc-gateway"
        }
      },
      "post": {
        "summary": "Summary: Echo rpc",
        "description": "Description Echo",
        "operationId": "ABitOfEverythingService_Echo2",
        "responses": {
          "200": {
            "description": "A successful response.",
            "schema": {
              "$ref": "#/definitions/subStringMessage"
            },
            "examples": {
              "application/json": {
                "value": "the input value"
              }
            }
          },
          "403": {
            "description": "Returned when the user does not have permission to access the resource.",
            "schema": {}
          },
          "404": {
            "description": "Returned when the resource does not exist.",
            "schema": {
              "type": "integer",
              "format": "integer"
            }
          },
          "418": {
            "description": "I'm a teapot.",
            "schema": {
              "$ref": "#/definitions/examplepbNumericEnum"
            }
          },
          "503": {
            "description": "Returned when the resource is temporarily unavailable.",
            "schema": {},
            "x-number": 100
          },
          "default": {
            "description": "An unexpected error response.",
            "schema": {
              "$ref": "#/definitions/rpcStatus"
            }
          }
        },
        "parameters": [
          {
            "name": "body",
            "in": "body",
            "required": true,
            "schema": {
              "type": "string"
            }
          }
        ],
        "tags": [
          "echo rpc"
        ],
        "externalDocs": {
          "description": "Find out more Echo",
          "url": "https://github.com/grpc-ecosystem/grpc-gateway"
        }
      }
    },
    "/v2/example/empty": {
      "get": {
        "operationId": "camelCaseServiceName_Empty",
        "responses": {
          "200": {
            "description": "A successful response.",
            "schema": {
              "properties": {}
            }
          },
          "403": {
            "description": "Returned when the user does not have permission to access the resource.",
            "schema": {}
          },
          "404": {
            "description": "Returned when the resource does not exist.",
            "schema": {
              "type": "string",
              "format": "string"
            }
          },
          "418": {
            "description": "I'm a teapot.",
            "schema": {
              "$ref": "#/definitions/examplepbNumericEnum"
            }
          },
          "default": {
            "description": "An unexpected error response.",
            "schema": {
              "$ref": "#/definitions/rpcStatus"
            }
          }
        },
        "tags": [
          "camelCaseServiceName"
        ]
      }
    },
    "/v2/example/errorwithdetails": {
      "get": {
        "operationId": "ABitOfEverythingService_ErrorWithDetails",
        "responses": {
          "200": {
            "description": "A successful response.",
            "schema": {
              "properties": {}
            }
          },
          "403": {
            "description": "Returned when the user does not have permission to access the resource.",
            "schema": {}
          },
          "404": {
            "description": "Returned when the resource does not exist.",
            "schema": {
              "type": "string",
              "format": "string"
            }
          },
          "418": {
            "description": "I'm a teapot.",
            "schema": {
              "$ref": "#/definitions/examplepbNumericEnum"
            }
          },
          "default": {
            "description": "An unexpected error response.",
            "schema": {
              "$ref": "#/definitions/rpcStatus"
            }
          }
        },
        "tags": [
          "ABitOfEverythingService"
        ]
      }
    },
    "/v2/example/overwriteresponsecontenttype": {
      "get": {
        "operationId": "ABitOfEverythingService_OverwriteResponseContentType",
        "responses": {
          "200": {
            "description": "A successful response.",
            "schema": {
              "type": "string"
            }
          },
          "403": {
            "description": "Returned when the user does not have permission to access the resource.",
            "schema": {}
          },
          "404": {
            "description": "Returned when the resource does not exist.",
            "schema": {
              "type": "string",
              "format": "string"
            }
          },
          "418": {
            "description": "I'm a teapot.",
            "schema": {
              "$ref": "#/definitions/examplepbNumericEnum"
            }
          },
          "default": {
            "description": "An unexpected error response.",
            "schema": {
              "$ref": "#/definitions/rpcStatus"
            }
          }
        },
        "tags": [
          "ABitOfEverythingService"
        ],
        "produces": [
          "application/text"
        ]
      }
    },
    "/v2/example/postwithemptybody/{name}": {
      "post": {
        "operationId": "ABitOfEverythingService_PostWithEmptyBody",
        "responses": {
          "200": {
            "description": "A successful response.",
            "schema": {
              "properties": {}
            }
          },
          "403": {
            "description": "Returned when the user does not have permission to access the resource.",
            "schema": {}
          },
          "404": {
            "description": "Returned when the resource does not exist.",
            "schema": {
              "type": "string",
              "format": "string"
            }
          },
          "418": {
            "description": "I'm a teapot.",
            "schema": {
              "$ref": "#/definitions/examplepbNumericEnum"
            }
          },
          "default": {
            "description": "An unexpected error response.",
            "schema": {
              "$ref": "#/definitions/rpcStatus"
            }
          }
        },
        "parameters": [
          {
            "name": "name",
            "in": "path",
            "required": true,
            "type": "string"
          },
          {
            "name": "body",
            "in": "body",
            "required": true,
            "schema": {
              "$ref": "#/definitions/examplepbBody"
            }
          }
        ],
        "tags": [
          "ABitOfEverythingService"
        ]
      }
    },
    "/v2/example/timeout": {
      "get": {
        "operationId": "ABitOfEverythingService_Timeout",
        "responses": {
          "200": {
            "description": "A successful response.",
            "schema": {
              "properties": {}
            }
          },
          "403": {
            "description": "Returned when the user does not have permission to access the resource.",
            "schema": {}
          },
          "404": {
            "description": "Returned when the resource does not exist.",
            "schema": {
              "type": "string",
              "format": "string"
            }
          },
          "418": {
            "description": "I'm a teapot.",
            "schema": {
              "$ref": "#/definitions/examplepbNumericEnum"
            }
          },
          "default": {
            "description": "An unexpected error response.",
            "schema": {
              "$ref": "#/definitions/rpcStatus"
            }
          }
        },
        "tags": [
          "ABitOfEverythingService"
        ]
      }
    },
    "/v2/example/withbody/{id}": {
      "post": {
        "operationId": "ABitOfEverythingService_GetMessageWithBody",
        "responses": {
          "200": {
            "description": "A successful response.",
            "schema": {
              "properties": {}
            }
          },
          "403": {
            "description": "Returned when the user does not have permission to access the resource.",
            "schema": {}
          },
          "404": {
            "description": "Returned when the resource does not exist.",
            "schema": {
              "type": "string",
              "format": "string"
            }
          },
          "418": {
            "description": "I'm a teapot.",
            "schema": {
              "$ref": "#/definitions/examplepbNumericEnum"
            }
          },
          "default": {
            "description": "An unexpected error response.",
            "schema": {
              "$ref": "#/definitions/rpcStatus"
            }
          }
        },
        "parameters": [
          {
            "name": "id",
            "in": "path",
            "required": true,
            "type": "string"
          },
          {
            "name": "body",
            "in": "body",
            "required": true,
            "schema": {
              "$ref": "#/definitions/examplepbBody"
            }
          }
        ],
        "tags": [
          "ABitOfEverythingService"
        ]
      }
    },
    "/v2/{value}:check": {
      "get": {
        "operationId": "ABitOfEverythingService_CheckExternalNestedPathEnum",
        "responses": {
          "200": {
            "description": "A successful response.",
            "schema": {
              "properties": {}
            }
          },
          "403": {
            "description": "Returned when the user does not have permission to access the resource.",
            "schema": {}
          },
          "404": {
            "description": "Returned when the resource does not exist.",
            "schema": {
              "type": "string",
              "format": "string"
            }
          },
          "418": {
            "description": "I'm a teapot.",
            "schema": {
              "$ref": "#/definitions/examplepbNumericEnum"
            }
          },
          "default": {
            "description": "An unexpected error response.",
            "schema": {
              "$ref": "#/definitions/runtimeError"
            }
          }
        },
        "parameters": [
          {
            "name": "value",
            "in": "path",
            "required": true,
            "type": "string",
            "enum": [
              "GHI",
              "JKL"
            ]
          }
        ],
        "tags": [
          "ABitOfEverythingService"
        ]
      }
    },
    "/v2a/example/a_bit_of_everything/{abe.uuid}": {
      "patch": {
        "operationId": "ABitOfEverythingService_UpdateV23",
        "responses": {
          "200": {
            "description": "A successful response.",
            "schema": {
              "properties": {}
            }
          },
          "403": {
            "description": "Returned when the user does not have permission to access the resource.",
            "schema": {}
          },
          "404": {
            "description": "Returned when the resource does not exist.",
            "schema": {
              "type": "string",
              "format": "string"
            }
          },
          "418": {
            "description": "I'm a teapot.",
            "schema": {
              "$ref": "#/definitions/examplepbNumericEnum"
            }
          },
          "default": {
            "description": "An unexpected error response.",
            "schema": {
              "$ref": "#/definitions/rpcStatus"
            }
          }
        },
        "parameters": [
          {
            "name": "abe.uuid",
            "in": "path",
            "required": true,
            "type": "string"
          },
          {
            "name": "body",
            "in": "body",
            "required": true,
            "schema": {
              "$ref": "#/definitions/examplepbUpdateV2Request"
            }
          }
        ],
        "tags": [
          "ABitOfEverythingService"
        ]
      }
    }
  },
  "definitions": {
    "ABitOfEverythingNested": {
      "type": "object",
      "example": {
        "ok": "TRUE"
      },
      "properties": {
        "name": {
          "type": "string",
          "description": "name is nested field."
        },
        "amount": {
          "type": "integer",
          "format": "int64"
        },
        "ok": {
          "$ref": "#/definitions/NestedDeepEnum",
          "description": "DeepEnum description."
        }
      },
      "description": "Nested is nested type."
    },
    "MessagePathEnumNestedPathEnum": {
      "type": "string",
      "enum": [
        "GHI",
        "JKL"
      ],
      "default": "GHI"
    },
    "NestedDeepEnum": {
      "type": "string",
      "enum": [
        "FALSE",
        "TRUE"
      ],
      "default": "FALSE",
      "description": "DeepEnum is one or zero.\n\n - FALSE: FALSE is false.\n - TRUE: TRUE is true."
    },
    "examplepbABitOfEverything": {
      "type": "object",
      "example": {
        "uuid": "0cf361e1-4b44-483d-a159-54dabdf7e814"
      },
      "properties": {
        "singleNested": {
          "$ref": "#/definitions/ABitOfEverythingNested"
        },
        "uuid": {
          "type": "string",
          "minLength": 1,
          "pattern": "[a-fA-F0-9]{8}-[a-fA-F0-9]{4}-[a-fA-F0-9]{4}-[a-fA-F0-9]{4}-[a-fA-F0-9]{12}"
        },
        "nested": {
          "type": "array",
          "items": {
            "$ref": "#/definitions/ABitOfEverythingNested"
          }
        },
        "floatValue": {
          "type": "number",
          "format": "float",
          "default": "0.2",
          "description": "Float value field",
          "required": [
            "float_value"
          ]
        },
        "doubleValue": {
          "type": "number",
          "format": "double"
        },
        "int64Value": {
          "type": "string",
          "format": "int64"
        },
        "uint64Value": {
          "type": "string",
          "format": "uint64"
        },
        "int32Value": {
          "type": "integer",
          "format": "int32"
        },
        "fixed64Value": {
          "type": "string",
          "format": "uint64"
        },
        "fixed32Value": {
          "type": "integer",
          "format": "int64"
        },
<<<<<<< HEAD
        "bool_value": {
=======
        "boolValue": {
>>>>>>> 0aa4edb8
          "type": "boolean"
        },
        "stringValue": {
          "type": "string"
        },
        "bytesValue": {
          "type": "string",
          "format": "byte"
        },
        "uint32Value": {
          "type": "integer",
          "format": "int64"
        },
        "enumValue": {
          "$ref": "#/definitions/examplepbNumericEnum"
        },
        "pathEnumValue": {
          "$ref": "#/definitions/pathenumPathEnum"
        },
        "nestedPathEnumValue": {
          "$ref": "#/definitions/MessagePathEnumNestedPathEnum"
        },
        "sfixed32Value": {
          "type": "integer",
          "format": "int32"
        },
        "sfixed64Value": {
          "type": "string",
          "format": "int64"
        },
        "sint32Value": {
          "type": "integer",
          "format": "int32"
        },
        "sint64Value": {
          "type": "string",
          "format": "int64"
        },
        "repeatedStringValue": {
          "type": "array",
          "items": {
            "type": "string"
          }
        },
        "oneofEmpty": {
          "properties": {}
        },
        "oneofString": {
          "type": "string"
        },
        "mapValue": {
          "type": "object",
          "additionalProperties": {
            "$ref": "#/definitions/examplepbNumericEnum"
          }
        },
        "mappedStringValue": {
          "type": "object",
          "additionalProperties": {
            "type": "string"
          }
        },
        "mappedNestedValue": {
          "type": "object",
          "additionalProperties": {
            "$ref": "#/definitions/ABitOfEverythingNested"
          }
        },
        "nonConventionalNameValue": {
          "type": "string"
        },
        "timestampValue": {
          "type": "string",
          "format": "date-time"
        },
        "repeatedEnumValue": {
          "type": "array",
          "items": {
            "$ref": "#/definitions/examplepbNumericEnum"
          },
          "title": "repeated enum value. it is comma-separated in query"
        },
        "repeatedEnumAnnotation": {
          "type": "array",
          "items": {
            "$ref": "#/definitions/examplepbNumericEnum"
          },
          "description": "Repeated numeric enum description.",
          "title": "Repeated numeric enum title"
        },
        "enumValueAnnotation": {
          "$ref": "#/definitions/examplepbNumericEnum",
          "description": "Numeric enum description.",
          "title": "Numeric enum title"
        },
        "repeatedStringAnnotation": {
          "type": "array",
          "items": {
            "type": "string"
          },
          "description": "Repeated string description.",
          "title": "Repeated string title"
        },
        "repeatedNestedAnnotation": {
          "type": "array",
          "items": {
            "$ref": "#/definitions/ABitOfEverythingNested"
          },
          "description": "Repeated nested object description.",
          "title": "Repeated nested object title"
        },
        "nestedAnnotation": {
          "$ref": "#/definitions/ABitOfEverythingNested",
          "description": "Nested object description.",
          "title": "Nested object title"
        },
        "int64OverrideType": {
          "type": "integer",
          "format": "int64"
        }
      },
      "description": "Intentionaly complicated message type to cover many features of Protobuf.",
      "title": "A bit of everything",
      "externalDocs": {
        "description": "Find out more about ABitOfEverything",
        "url": "https://github.com/grpc-ecosystem/grpc-gateway"
      },
      "required": [
        "uuid",
        "int64_value",
        "double_value"
      ]
    },
    "examplepbABitOfEverythingRepeated": {
      "type": "object",
      "example": {
        "path_repeated_bool_value": [
          true,
          true,
          false,
          true
        ],
        "path_repeated_int32_value": [
          1,
          2,
          3
        ]
      },
      "properties": {
        "pathRepeatedFloatValue": {
          "type": "array",
          "items": {
            "type": "number",
            "format": "float"
          },
          "title": "repeated values. they are comma-separated in path"
        },
        "pathRepeatedDoubleValue": {
          "type": "array",
          "items": {
            "type": "number",
            "format": "double"
          }
        },
        "pathRepeatedInt64Value": {
          "type": "array",
          "items": {
            "type": "string",
            "format": "int64"
          }
        },
        "pathRepeatedUint64Value": {
          "type": "array",
          "items": {
            "type": "string",
            "format": "uint64"
          }
        },
        "pathRepeatedInt32Value": {
          "type": "array",
          "items": {
            "type": "integer",
            "format": "int32"
          }
        },
        "pathRepeatedFixed64Value": {
          "type": "array",
          "items": {
            "type": "string",
            "format": "uint64"
          }
        },
        "pathRepeatedFixed32Value": {
          "type": "array",
          "items": {
            "type": "integer",
            "format": "int64"
          }
        },
        "pathRepeatedBoolValue": {
          "type": "array",
          "items": {
            "type": "boolean"
          }
        },
        "pathRepeatedStringValue": {
          "type": "array",
          "items": {
            "type": "string"
          }
        },
        "pathRepeatedBytesValue": {
          "type": "array",
          "items": {
            "type": "string",
            "format": "byte"
          }
        },
        "pathRepeatedUint32Value": {
          "type": "array",
          "items": {
            "type": "integer",
            "format": "int64"
          }
        },
        "pathRepeatedEnumValue": {
          "type": "array",
          "items": {
            "$ref": "#/definitions/examplepbNumericEnum"
          }
        },
        "pathRepeatedSfixed32Value": {
          "type": "array",
          "items": {
            "type": "integer",
            "format": "int32"
          }
        },
        "pathRepeatedSfixed64Value": {
          "type": "array",
          "items": {
            "type": "string",
            "format": "int64"
          }
        },
        "pathRepeatedSint32Value": {
          "type": "array",
          "items": {
            "type": "integer",
            "format": "int32"
          }
        },
        "pathRepeatedSint64Value": {
          "type": "array",
          "items": {
            "type": "string",
            "format": "int64"
          }
        }
      },
      "title": "ABitOfEverythingRepeated is used to validate repeated path parameter functionality"
    },
    "examplepbBody": {
      "type": "object",
      "properties": {
        "name": {
          "type": "string"
        }
      }
    },
    "examplepbBook": {
      "type": "object",
      "properties": {
        "name": {
          "type": "string",
          "description": "The resource name of the book.\n\nFormat: `publishers/{publisher}/books/{book}`\n\nExample: `publishers/1257894000000000000/books/my-book`"
        },
        "id": {
          "type": "string",
          "description": "Output only. The book's ID.",
          "readOnly": true
        },
<<<<<<< HEAD
        "create_time": {
=======
        "createTime": {
>>>>>>> 0aa4edb8
          "type": "string",
          "format": "date-time",
          "description": "Output only. Creation time of the book.",
          "readOnly": true
        }
      },
      "description": "An example resource type from AIP-123 used to test the behavior described in\nthe CreateBookRequest message.\n\nSee: https://google.aip.dev/123"
    },
    "examplepbNumericEnum": {
      "type": "string",
      "enum": [
        "ZERO",
        "ONE"
      ],
      "default": "ZERO",
      "description": "NumericEnum is one or zero.\n\n - ZERO: ZERO means 0\n - ONE: ONE means 1"
    },
    "examplepbUpdateV2Request": {
      "type": "object",
      "properties": {
        "abe": {
          "$ref": "#/definitions/examplepbABitOfEverything"
        },
        "updateMask": {
          "type": "array",
          "items": {
            "type": "string"
          },
          "description": "The paths to update."
        }
      },
      "title": "UpdateV2Request request for update includes the message and the update mask"
    },
    "pathenumPathEnum": {
      "type": "string",
      "enum": [
        "ABC",
        "DEF"
      ],
      "default": "ABC"
    },
    "protobufAny": {
      "type": "object",
      "properties": {
        "typeUrl": {
          "type": "string",
          "description": "A URL/resource name that uniquely identifies the type of the serialized\nprotocol buffer message. This string must contain at least\none \"/\" character. The last segment of the URL's path must represent\nthe fully qualified name of the type (as in\n`path/google.protobuf.Duration`). The name should be in a canonical form\n(e.g., leading \".\" is not accepted).\n\nIn practice, teams usually precompile into the binary all types that they\nexpect it to use in the context of Any. However, for URLs which use the\nscheme `http`, `https`, or no scheme, one can optionally set up a type\nserver that maps type URLs to message definitions as follows:\n\n* If no scheme is provided, `https` is assumed.\n* An HTTP GET on the URL must yield a [google.protobuf.Type][]\n  value in binary format, or produce an error.\n* Applications are allowed to cache lookup results based on the\n  URL, or have them precompiled into a binary to avoid any\n  lookup. Therefore, binary compatibility needs to be preserved\n  on changes to types. (Use versioned type names to manage\n  breaking changes.)\n\nNote: this functionality is not currently available in the official\nprotobuf release, and it is not used for type URLs beginning with\ntype.googleapis.com.\n\nSchemes other than `http`, `https` (or the empty scheme) might be\nused with implementation specific semantics."
        },
        "value": {
          "type": "string",
          "format": "byte",
          "description": "Must be a valid serialized protocol buffer of the above specified type."
        }
      },
      "description": "`Any` contains an arbitrary serialized protocol buffer message along with a\nURL that describes the type of the serialized message.\n\nProtobuf library provides support to pack/unpack Any values in the form\nof utility functions or additional generated methods of the Any type.\n\nExample 1: Pack and unpack a message in C++.\n\n    Foo foo = ...;\n    Any any;\n    any.PackFrom(foo);\n    ...\n    if (any.UnpackTo(\u0026foo)) {\n      ...\n    }\n\nExample 2: Pack and unpack a message in Java.\n\n    Foo foo = ...;\n    Any any = Any.pack(foo);\n    ...\n    if (any.is(Foo.class)) {\n      foo = any.unpack(Foo.class);\n    }\n\n Example 3: Pack and unpack a message in Python.\n\n    foo = Foo(...)\n    any = Any()\n    any.Pack(foo)\n    ...\n    if any.Is(Foo.DESCRIPTOR):\n      any.Unpack(foo)\n      ...\n\n Example 4: Pack and unpack a message in Go\n\n     foo := \u0026pb.Foo{...}\n     any, err := ptypes.MarshalAny(foo)\n     ...\n     foo := \u0026pb.Foo{}\n     if err := ptypes.UnmarshalAny(any, foo); err != nil {\n       ...\n     }\n\nThe pack methods provided by protobuf library will by default use\n'type.googleapis.com/full.type.name' as the type URL and the unpack\nmethods only use the fully qualified type name after the last '/'\nin the type URL, for example \"foo.bar.com/x/y.z\" will yield type\nname \"y.z\".\n\n\nJSON\n====\nThe JSON representation of an `Any` value uses the regular\nrepresentation of the deserialized, embedded message, with an\nadditional field `@type` which contains the type URL. Example:\n\n    package google.profile;\n    message Person {\n      string first_name = 1;\n      string last_name = 2;\n    }\n\n    {\n      \"@type\": \"type.googleapis.com/google.profile.Person\",\n      \"firstName\": \u003cstring\u003e,\n      \"lastName\": \u003cstring\u003e\n    }\n\nIf the embedded message type is well-known and has a custom JSON\nrepresentation, that representation will be embedded adding a field\n`value` which holds the custom JSON in addition to the `@type`\nfield. Example (for message [google.protobuf.Duration][]):\n\n    {\n      \"@type\": \"type.googleapis.com/google.protobuf.Duration\",\n      \"value\": \"1.212s\"\n    }"
    },
    "rpcStatus": {
      "type": "object",
      "properties": {
<<<<<<< HEAD
        "paths": {
          "type": "array",
          "items": {
            "type": "string"
          },
          "description": "The set of field mask paths."
        }
      },
      "description": "paths: \"f.a\"\n    paths: \"f.b.d\"\n\nHere `f` represents a field in some root message, `a` and `b`\nfields in the message found in `f`, and `d` a field found in the\nmessage in `f.b`.\n\nField masks are used to specify a subset of fields that should be\nreturned by a get operation or modified by an update operation.\nField masks also have a custom JSON encoding (see below).\n\n# Field Masks in Projections\n\nWhen used in the context of a projection, a response message or\nsub-message is filtered by the API to only contain those fields as\nspecified in the mask. For example, if the mask in the previous\nexample is applied to a response message as follows:\n\n    f {\n      a : 22\n      b {\n        d : 1\n        x : 2\n      }\n      y : 13\n    }\n    z: 8\n\nThe result will not contain specific values for fields x,y and z\n(their value will be set to the default, and omitted in proto text\noutput):\n\n\n    f {\n      a : 22\n      b {\n        d : 1\n      }\n    }\n\nA repeated field is not allowed except at the last position of a\npaths string.\n\nIf a FieldMask object is not present in a get operation, the\noperation applies to all fields (as if a FieldMask of all fields\nhad been specified).\n\nNote that a field mask does not necessarily apply to the\ntop-level response message. In case of a REST get operation, the\nfield mask applies directly to the response, but in case of a REST\nlist operation, the mask instead applies to each individual message\nin the returned resource list. In case of a REST custom method,\nother definitions may be used. Where the mask applies will be\nclearly documented together with its declaration in the API.  In\nany case, the effect on the returned resource/resources is required\nbehavior for APIs.\n\n# Field Masks in Update Operations\n\nA field mask in update operations specifies which fields of the\ntargeted resource are going to be updated. The API is required\nto only change the values of the fields as specified in the mask\nand leave the others untouched. If a resource is passed in to\ndescribe the updated values, the API ignores the values of all\nfields not covered by the mask.\n\nIf a repeated field is specified for an update operation, new values will\nbe appended to the existing repeated field in the target resource. Note that\na repeated field is only allowed in the last position of a `paths` string.\n\nIf a sub-message is specified in the last position of the field mask for an\nupdate operation, then new value will be merged into the existing sub-message\nin the target resource.\n\nFor example, given the target message:\n\n    f {\n      b {\n        d: 1\n        x: 2\n      }\n      c: [1]\n    }\n\nAnd an update message:\n\n    f {\n      b {\n        d: 10\n      }\n      c: [2]\n    }\n\nthen if the field mask is:\n\n paths: [\"f.b\", \"f.c\"]\n\nthen the result will be:\n\n    f {\n      b {\n        d: 10\n        x: 2\n      }\n      c: [1, 2]\n    }\n\nAn implementation may provide options to override this default behavior for\nrepeated and message fields.\n\nIn order to reset a field's value to the default, the field must\nbe in the mask and set to the default value in the provided resource.\nHence, in order to reset all fields of a resource, provide a default\ninstance of the resource and set all fields in the mask, or do\nnot provide a mask as described below.\n\nIf a field mask is not present on update, the operation applies to\nall fields (as if a field mask of all fields has been specified).\nNote that in the presence of schema evolution, this may mean that\nfields the client does not know and has therefore not filled into\nthe request will be reset to their default. If this is unwanted\nbehavior, a specific service may require a client to always specify\na field mask, producing an error if not.\n\nAs with get operations, the location of the resource which\ndescribes the updated values in the request message depends on the\noperation kind. In any case, the effect of the field mask is\nrequired to be honored by the API.\n\n## Considerations for HTTP REST\n\nThe HTTP kind of an update operation which uses a field mask must\nbe set to PATCH instead of PUT in order to satisfy HTTP semantics\n(PUT must only be used for full updates).\n\n# JSON Encoding of Field Masks\n\nIn JSON, a field mask is encoded as a single string where paths are\nseparated by a comma. Fields name in each path are converted\nto/from lower-camel naming conventions.\n\nAs an example, consider the following message declarations:\n\n    message Profile {\n      User user = 1;\n      Photo photo = 2;\n    }\n    message User {\n      string display_name = 1;\n      string address = 2;\n    }\n\nIn proto a field mask for `Profile` may look as such:\n\n    mask {\n      paths: \"user.display_name\"\n      paths: \"photo\"\n    }\n\nIn JSON, the same mask is represented as below:\n\n    {\n      mask: \"user.displayName,photo\"\n    }\n\n# Field Masks and Oneof Fields\n\nField masks treat fields in oneofs just as regular fields. Consider the\nfollowing message:\n\n    message SampleMessage {\n      oneof test_oneof {\n        string name = 4;\n        SubMessage sub_message = 9;\n      }\n    }\n\nThe field mask can be:\n\n    mask {\n      paths: \"name\"\n    }\n\nOr:\n\n    mask {\n      paths: \"sub_message\"\n    }\n\nNote that oneof type names (\"test_oneof\" in this case) cannot be used in\npaths.\n\n## Field Mask Verification\n\nThe implementation of any API method which has a FieldMask type field in the\nrequest should verify the included field paths, and return an\n`INVALID_ARGUMENT` error if any path is unmappable.",
      "title": "`FieldMask` represents a set of symbolic field paths, for example:"
    },
    "runtimeError": {
      "type": "object",
      "properties": {
        "error": {
          "type": "string"
        },
=======
>>>>>>> 0aa4edb8
        "code": {
          "type": "integer",
          "format": "int32"
        },
        "message": {
          "type": "string"
        },
        "details": {
          "type": "array",
          "items": {
            "$ref": "#/definitions/protobufAny"
          }
        }
      }
    },
    "subStringMessage": {
      "type": "object",
      "properties": {
        "value": {
          "type": "string"
        }
      }
    }
  },
  "securityDefinitions": {
    "ApiKeyAuth": {
      "type": "apiKey",
      "name": "X-API-Key",
      "in": "header",
      "x-amazon-apigateway-authorizer": {
        "authorizerResultTtlInSeconds": 60,
        "type": "token"
      },
      "x-amazon-apigateway-authtype": "oauth2"
    },
    "BasicAuth": {
      "type": "basic"
    },
    "OAuth2": {
      "type": "oauth2",
      "flow": "accessCode",
      "authorizationUrl": "https://example.com/oauth/authorize",
      "tokenUrl": "https://example.com/oauth/token",
      "scopes": {
        "admin": "Grants read and write access to administrative information",
        "read": "Grants read access",
        "write": "Grants write access"
      }
    }
  },
  "security": [
    {
      "ApiKeyAuth": [],
      "BasicAuth": []
    },
    {
      "ApiKeyAuth": [],
      "OAuth2": [
        "read",
        "write"
      ]
    }
  ],
  "externalDocs": {
    "description": "More about gRPC-Gateway",
    "url": "https://github.com/grpc-ecosystem/grpc-gateway"
  },
  "x-grpc-gateway-baz-list": [
    "one",
    true
  ],
  "x-grpc-gateway-foo": "bar"
}<|MERGE_RESOLUTION|>--- conflicted
+++ resolved
@@ -830,11 +830,7 @@
             "type": "string"
           },
           {
-<<<<<<< HEAD
-            "name": "float_value",
-=======
             "name": "floatValue",
->>>>>>> 0aa4edb8
             "description": "Float value field",
             "in": "query",
             "required": true,
@@ -843,109 +839,69 @@
             "default": "0.2"
           },
           {
-<<<<<<< HEAD
-            "name": "double_value",
-=======
             "name": "doubleValue",
->>>>>>> 0aa4edb8
             "in": "query",
             "required": false,
             "type": "number",
             "format": "double"
           },
           {
-<<<<<<< HEAD
-            "name": "int64_value",
-=======
             "name": "int64Value",
->>>>>>> 0aa4edb8
-            "in": "query",
-            "required": false,
-            "type": "string",
-            "format": "int64"
-          },
-          {
-<<<<<<< HEAD
-            "name": "uint64_value",
-=======
+            "in": "query",
+            "required": false,
+            "type": "string",
+            "format": "int64"
+          },
+          {
             "name": "uint64Value",
->>>>>>> 0aa4edb8
             "in": "query",
             "required": false,
             "type": "string",
             "format": "uint64"
           },
           {
-<<<<<<< HEAD
-            "name": "int32_value",
-=======
             "name": "int32Value",
->>>>>>> 0aa4edb8
             "in": "query",
             "required": false,
             "type": "integer",
             "format": "int32"
           },
           {
-<<<<<<< HEAD
-            "name": "fixed64_value",
-=======
             "name": "fixed64Value",
->>>>>>> 0aa4edb8
             "in": "query",
             "required": false,
             "type": "string",
             "format": "uint64"
           },
           {
-<<<<<<< HEAD
-            "name": "fixed32_value",
-=======
             "name": "fixed32Value",
->>>>>>> 0aa4edb8
-            "in": "query",
-            "required": false,
-            "type": "integer",
-            "format": "int64"
-          },
-          {
-<<<<<<< HEAD
-            "name": "bool_value",
-=======
+            "in": "query",
+            "required": false,
+            "type": "integer",
+            "format": "int64"
+          },
+          {
             "name": "boolValue",
->>>>>>> 0aa4edb8
             "in": "query",
             "required": false,
             "type": "boolean"
           },
           {
-<<<<<<< HEAD
-            "name": "bytes_value",
-=======
             "name": "bytesValue",
->>>>>>> 0aa4edb8
             "in": "query",
             "required": false,
             "type": "string",
             "format": "byte"
           },
           {
-<<<<<<< HEAD
-            "name": "uint32_value",
-=======
             "name": "uint32Value",
->>>>>>> 0aa4edb8
-            "in": "query",
-            "required": false,
-            "type": "integer",
-            "format": "int64"
-          },
-          {
-<<<<<<< HEAD
-            "name": "enum_value",
-=======
+            "in": "query",
+            "required": false,
+            "type": "integer",
+            "format": "int64"
+          },
+          {
             "name": "enumValue",
->>>>>>> 0aa4edb8
             "description": " - ZERO: ZERO means 0\n - ONE: ONE means 1",
             "in": "query",
             "required": false,
@@ -957,11 +913,7 @@
             "default": "ZERO"
           },
           {
-<<<<<<< HEAD
-            "name": "path_enum_value",
-=======
             "name": "pathEnumValue",
->>>>>>> 0aa4edb8
             "in": "query",
             "required": false,
             "type": "string",
@@ -972,11 +924,7 @@
             "default": "ABC"
           },
           {
-<<<<<<< HEAD
-            "name": "nested_path_enum_value",
-=======
             "name": "nestedPathEnumValue",
->>>>>>> 0aa4edb8
             "in": "query",
             "required": false,
             "type": "string",
@@ -987,55 +935,35 @@
             "default": "GHI"
           },
           {
-<<<<<<< HEAD
-            "name": "sfixed32_value",
-=======
             "name": "sfixed32Value",
->>>>>>> 0aa4edb8
             "in": "query",
             "required": false,
             "type": "integer",
             "format": "int32"
           },
           {
-<<<<<<< HEAD
-            "name": "sfixed64_value",
-=======
             "name": "sfixed64Value",
->>>>>>> 0aa4edb8
-            "in": "query",
-            "required": false,
-            "type": "string",
-            "format": "int64"
-          },
-          {
-<<<<<<< HEAD
-            "name": "sint32_value",
-=======
+            "in": "query",
+            "required": false,
+            "type": "string",
+            "format": "int64"
+          },
+          {
             "name": "sint32Value",
->>>>>>> 0aa4edb8
             "in": "query",
             "required": false,
             "type": "integer",
             "format": "int32"
           },
           {
-<<<<<<< HEAD
-            "name": "sint64_value",
-=======
             "name": "sint64Value",
->>>>>>> 0aa4edb8
-            "in": "query",
-            "required": false,
-            "type": "string",
-            "format": "int64"
-          },
-          {
-<<<<<<< HEAD
-            "name": "repeated_string_value",
-=======
+            "in": "query",
+            "required": false,
+            "type": "string",
+            "format": "int64"
+          },
+          {
             "name": "repeatedStringValue",
->>>>>>> 0aa4edb8
             "in": "query",
             "required": false,
             "type": "array",
@@ -1045,11 +973,7 @@
             "collectionFormat": "multi"
           },
           {
-<<<<<<< HEAD
-            "name": "oneof_string",
-=======
             "name": "oneofString",
->>>>>>> 0aa4edb8
             "in": "query",
             "required": false,
             "type": "string"
@@ -1061,22 +985,14 @@
             "type": "string"
           },
           {
-<<<<<<< HEAD
-            "name": "timestamp_value",
-=======
             "name": "timestampValue",
->>>>>>> 0aa4edb8
             "in": "query",
             "required": false,
             "type": "string",
             "format": "date-time"
           },
           {
-<<<<<<< HEAD
-            "name": "repeated_enum_value",
-=======
             "name": "repeatedEnumValue",
->>>>>>> 0aa4edb8
             "description": "repeated enum value. it is comma-separated in query.\n\n - ZERO: ZERO means 0\n - ONE: ONE means 1",
             "in": "query",
             "required": false,
@@ -1091,11 +1007,7 @@
             "collectionFormat": "multi"
           },
           {
-<<<<<<< HEAD
-            "name": "repeated_enum_annotation",
-=======
             "name": "repeatedEnumAnnotation",
->>>>>>> 0aa4edb8
             "description": "Repeated numeric enum title. Repeated numeric enum description.\n\n - ZERO: ZERO means 0\n - ONE: ONE means 1",
             "in": "query",
             "required": false,
@@ -1110,11 +1022,7 @@
             "collectionFormat": "multi"
           },
           {
-<<<<<<< HEAD
-            "name": "enum_value_annotation",
-=======
             "name": "enumValueAnnotation",
->>>>>>> 0aa4edb8
             "description": "Numeric enum title. Numeric enum description.\n\n - ZERO: ZERO means 0\n - ONE: ONE means 1",
             "in": "query",
             "required": false,
@@ -1126,11 +1034,7 @@
             "default": "ZERO"
           },
           {
-<<<<<<< HEAD
-            "name": "repeated_string_annotation",
-=======
             "name": "repeatedStringAnnotation",
->>>>>>> 0aa4edb8
             "description": "Repeated string title. Repeated string description.",
             "in": "query",
             "required": false,
@@ -1141,33 +1045,21 @@
             "collectionFormat": "multi"
           },
           {
-<<<<<<< HEAD
-            "name": "nested_annotation.name",
-=======
             "name": "nestedAnnotation.name",
->>>>>>> 0aa4edb8
             "description": "name is nested field.",
             "in": "query",
             "required": false,
             "type": "string"
           },
           {
-<<<<<<< HEAD
-            "name": "nested_annotation.amount",
-=======
             "name": "nestedAnnotation.amount",
->>>>>>> 0aa4edb8
-            "in": "query",
-            "required": false,
-            "type": "integer",
-            "format": "int64"
-          },
-          {
-<<<<<<< HEAD
-            "name": "nested_annotation.ok",
-=======
+            "in": "query",
+            "required": false,
+            "type": "integer",
+            "format": "int64"
+          },
+          {
             "name": "nestedAnnotation.ok",
->>>>>>> 0aa4edb8
             "description": "DeepEnum description.\n\n - FALSE: FALSE is false.\n - TRUE: TRUE is true.",
             "in": "query",
             "required": false,
@@ -1179,11 +1071,7 @@
             "default": "FALSE"
           },
           {
-<<<<<<< HEAD
-            "name": "int64_override_type",
-=======
             "name": "int64OverrideType",
->>>>>>> 0aa4edb8
             "in": "query",
             "required": false,
             "type": "integer",
@@ -1716,65 +1604,6 @@
         ]
       }
     },
-<<<<<<< HEAD
-    "/v1/example/a_bit_of_everything/{single_nested.name}": {
-      "post": {
-        "operationId": "ABitOfEverythingService_DeepPathEcho",
-        "responses": {
-          "200": {
-            "description": "A successful response.",
-            "schema": {
-              "$ref": "#/definitions/examplepbABitOfEverything"
-            }
-          },
-          "403": {
-            "description": "Returned when the user does not have permission to access the resource.",
-            "schema": {}
-          },
-          "404": {
-            "description": "Returned when the resource does not exist.",
-            "schema": {
-              "type": "string",
-              "format": "string"
-            }
-          },
-          "418": {
-            "description": "I'm a teapot.",
-            "schema": {
-              "$ref": "#/definitions/examplepbNumericEnum"
-            }
-          },
-          "default": {
-            "description": "An unexpected error response.",
-            "schema": {
-              "$ref": "#/definitions/runtimeError"
-            }
-          }
-        },
-        "parameters": [
-          {
-            "name": "single_nested.name",
-            "description": "name is nested field.",
-            "in": "path",
-            "required": true,
-            "type": "string"
-          },
-          {
-            "name": "body",
-            "in": "body",
-            "required": true,
-            "schema": {
-              "$ref": "#/definitions/examplepbABitOfEverything"
-            }
-          }
-        ],
-        "tags": [
-          "ABitOfEverythingService"
-        ]
-      }
-    },
-=======
->>>>>>> 0aa4edb8
     "/v1/example/a_bit_of_everything/{uuid}": {
       "get": {
         "operationId": "ABitOfEverythingService_Lookup",
@@ -2165,8 +1994,6 @@
         ]
       }
     },
-<<<<<<< HEAD
-=======
     "/v1/example/deep_path/{singleNested.name}": {
       "post": {
         "operationId": "ABitOfEverythingService_DeepPathEcho",
@@ -2223,7 +2050,6 @@
         ]
       }
     },
->>>>>>> 0aa4edb8
     "/v1/{parent=publishers/*}/books": {
       "post": {
         "summary": "Create a book.",
@@ -2255,11 +2081,7 @@
           "default": {
             "description": "An unexpected error response.",
             "schema": {
-<<<<<<< HEAD
-              "$ref": "#/definitions/runtimeError"
-=======
               "$ref": "#/definitions/rpcStatus"
->>>>>>> 0aa4edb8
             }
           }
         },
@@ -2281,11 +2103,7 @@
             }
           },
           {
-<<<<<<< HEAD
-            "name": "book_id",
-=======
             "name": "bookId",
->>>>>>> 0aa4edb8
             "description": "The ID to use for the book.\n\nThis must start with an alphanumeric character.",
             "in": "query",
             "required": false,
@@ -2347,13 +2165,8 @@
             }
           },
           {
-<<<<<<< HEAD
-            "name": "update_mask.paths",
-            "description": "The set of field mask paths.",
-=======
             "name": "updateMask",
             "description": "The paths to update.",
->>>>>>> 0aa4edb8
             "in": "query",
             "required": false,
             "type": "array",
@@ -2416,13 +2229,8 @@
             }
           },
           {
-<<<<<<< HEAD
-            "name": "update_mask.paths",
-            "description": "The set of field mask paths.",
-=======
             "name": "updateMask",
             "description": "The paths to update.",
->>>>>>> 0aa4edb8
             "in": "query",
             "required": false,
             "type": "array",
@@ -2862,7 +2670,7 @@
           "default": {
             "description": "An unexpected error response.",
             "schema": {
-              "$ref": "#/definitions/runtimeError"
+              "$ref": "#/definitions/rpcStatus"
             }
           }
         },
@@ -3031,11 +2839,7 @@
           "type": "integer",
           "format": "int64"
         },
-<<<<<<< HEAD
-        "bool_value": {
-=======
         "boolValue": {
->>>>>>> 0aa4edb8
           "type": "boolean"
         },
         "stringValue": {
@@ -3318,11 +3122,7 @@
           "description": "Output only. The book's ID.",
           "readOnly": true
         },
-<<<<<<< HEAD
-        "create_time": {
-=======
         "createTime": {
->>>>>>> 0aa4edb8
           "type": "string",
           "format": "date-time",
           "description": "Output only. Creation time of the book.",
@@ -3382,26 +3182,6 @@
     "rpcStatus": {
       "type": "object",
       "properties": {
-<<<<<<< HEAD
-        "paths": {
-          "type": "array",
-          "items": {
-            "type": "string"
-          },
-          "description": "The set of field mask paths."
-        }
-      },
-      "description": "paths: \"f.a\"\n    paths: \"f.b.d\"\n\nHere `f` represents a field in some root message, `a` and `b`\nfields in the message found in `f`, and `d` a field found in the\nmessage in `f.b`.\n\nField masks are used to specify a subset of fields that should be\nreturned by a get operation or modified by an update operation.\nField masks also have a custom JSON encoding (see below).\n\n# Field Masks in Projections\n\nWhen used in the context of a projection, a response message or\nsub-message is filtered by the API to only contain those fields as\nspecified in the mask. For example, if the mask in the previous\nexample is applied to a response message as follows:\n\n    f {\n      a : 22\n      b {\n        d : 1\n        x : 2\n      }\n      y : 13\n    }\n    z: 8\n\nThe result will not contain specific values for fields x,y and z\n(their value will be set to the default, and omitted in proto text\noutput):\n\n\n    f {\n      a : 22\n      b {\n        d : 1\n      }\n    }\n\nA repeated field is not allowed except at the last position of a\npaths string.\n\nIf a FieldMask object is not present in a get operation, the\noperation applies to all fields (as if a FieldMask of all fields\nhad been specified).\n\nNote that a field mask does not necessarily apply to the\ntop-level response message. In case of a REST get operation, the\nfield mask applies directly to the response, but in case of a REST\nlist operation, the mask instead applies to each individual message\nin the returned resource list. In case of a REST custom method,\nother definitions may be used. Where the mask applies will be\nclearly documented together with its declaration in the API.  In\nany case, the effect on the returned resource/resources is required\nbehavior for APIs.\n\n# Field Masks in Update Operations\n\nA field mask in update operations specifies which fields of the\ntargeted resource are going to be updated. The API is required\nto only change the values of the fields as specified in the mask\nand leave the others untouched. If a resource is passed in to\ndescribe the updated values, the API ignores the values of all\nfields not covered by the mask.\n\nIf a repeated field is specified for an update operation, new values will\nbe appended to the existing repeated field in the target resource. Note that\na repeated field is only allowed in the last position of a `paths` string.\n\nIf a sub-message is specified in the last position of the field mask for an\nupdate operation, then new value will be merged into the existing sub-message\nin the target resource.\n\nFor example, given the target message:\n\n    f {\n      b {\n        d: 1\n        x: 2\n      }\n      c: [1]\n    }\n\nAnd an update message:\n\n    f {\n      b {\n        d: 10\n      }\n      c: [2]\n    }\n\nthen if the field mask is:\n\n paths: [\"f.b\", \"f.c\"]\n\nthen the result will be:\n\n    f {\n      b {\n        d: 10\n        x: 2\n      }\n      c: [1, 2]\n    }\n\nAn implementation may provide options to override this default behavior for\nrepeated and message fields.\n\nIn order to reset a field's value to the default, the field must\nbe in the mask and set to the default value in the provided resource.\nHence, in order to reset all fields of a resource, provide a default\ninstance of the resource and set all fields in the mask, or do\nnot provide a mask as described below.\n\nIf a field mask is not present on update, the operation applies to\nall fields (as if a field mask of all fields has been specified).\nNote that in the presence of schema evolution, this may mean that\nfields the client does not know and has therefore not filled into\nthe request will be reset to their default. If this is unwanted\nbehavior, a specific service may require a client to always specify\na field mask, producing an error if not.\n\nAs with get operations, the location of the resource which\ndescribes the updated values in the request message depends on the\noperation kind. In any case, the effect of the field mask is\nrequired to be honored by the API.\n\n## Considerations for HTTP REST\n\nThe HTTP kind of an update operation which uses a field mask must\nbe set to PATCH instead of PUT in order to satisfy HTTP semantics\n(PUT must only be used for full updates).\n\n# JSON Encoding of Field Masks\n\nIn JSON, a field mask is encoded as a single string where paths are\nseparated by a comma. Fields name in each path are converted\nto/from lower-camel naming conventions.\n\nAs an example, consider the following message declarations:\n\n    message Profile {\n      User user = 1;\n      Photo photo = 2;\n    }\n    message User {\n      string display_name = 1;\n      string address = 2;\n    }\n\nIn proto a field mask for `Profile` may look as such:\n\n    mask {\n      paths: \"user.display_name\"\n      paths: \"photo\"\n    }\n\nIn JSON, the same mask is represented as below:\n\n    {\n      mask: \"user.displayName,photo\"\n    }\n\n# Field Masks and Oneof Fields\n\nField masks treat fields in oneofs just as regular fields. Consider the\nfollowing message:\n\n    message SampleMessage {\n      oneof test_oneof {\n        string name = 4;\n        SubMessage sub_message = 9;\n      }\n    }\n\nThe field mask can be:\n\n    mask {\n      paths: \"name\"\n    }\n\nOr:\n\n    mask {\n      paths: \"sub_message\"\n    }\n\nNote that oneof type names (\"test_oneof\" in this case) cannot be used in\npaths.\n\n## Field Mask Verification\n\nThe implementation of any API method which has a FieldMask type field in the\nrequest should verify the included field paths, and return an\n`INVALID_ARGUMENT` error if any path is unmappable.",
-      "title": "`FieldMask` represents a set of symbolic field paths, for example:"
-    },
-    "runtimeError": {
-      "type": "object",
-      "properties": {
-        "error": {
-          "type": "string"
-        },
-=======
->>>>>>> 0aa4edb8
         "code": {
           "type": "integer",
           "format": "int32"
