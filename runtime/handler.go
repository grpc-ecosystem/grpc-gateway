package runtime

import (
	"context"
	"fmt"
	"io"
	"net/http"
	"net/textproto"

	"google.golang.org/genproto/googleapis/api/httpbody"
	"google.golang.org/grpc/codes"
	"google.golang.org/grpc/grpclog"
	"google.golang.org/grpc/status"
	"google.golang.org/protobuf/proto"
)

// ForwardResponseStream forwards the stream from gRPC server to REST client.
func ForwardResponseStream(ctx context.Context, mux *ServeMux, marshaler Marshaler, w http.ResponseWriter, req *http.Request, recv func() (proto.Message, error), opts ...func(context.Context, http.ResponseWriter, proto.Message) error) {
	f, ok := w.(http.Flusher)
	if !ok {
		grpclog.Infof("Flush not supported in %T", w)
		http.Error(w, "unexpected type of web server", http.StatusInternalServerError)
		return
	}

	md, ok := ServerMetadataFromContext(ctx)
	if !ok {
		grpclog.Infof("Failed to extract ServerMetadata from context")
		http.Error(w, "unexpected error", http.StatusInternalServerError)
		return
	}
	handleForwardResponseServerMetadata(w, mux, md)

	w.Header().Set("Transfer-Encoding", "chunked")
	if err := handleForwardResponseOptions(ctx, w, nil, opts); err != nil {
		HTTPError(ctx, mux, marshaler, w, req, err)
		return
	}

	var delimiter []byte
	if d, ok := marshaler.(Delimited); ok {
		delimiter = d.Delimiter()
	} else {
		delimiter = []byte("\n")
	}

	var wroteHeader bool
	for {
		resp, err := recv()
		if err == io.EOF {
			return
		}
		if err != nil {
			handleForwardResponseStreamError(ctx, wroteHeader, marshaler, w, req, mux, err)
			return
		}
		if err := handleForwardResponseOptions(ctx, w, resp, opts); err != nil {
			handleForwardResponseStreamError(ctx, wroteHeader, marshaler, w, req, mux, err)
			return
		}

		if !wroteHeader {
			w.Header().Set("Content-Type", marshaler.ContentType(resp))
		}

		var buf []byte
		httpBody, isHTTPBody := resp.(*httpbody.HttpBody)
		switch {
		case resp == nil:
			buf, err = marshaler.Marshal(errorChunk(status.New(codes.Internal, "empty response")))
		case isHTTPBody:
			buf = httpBody.GetData()
		default:
			result := map[string]interface{}{"result": resp}
			if rb, ok := resp.(responseBody); ok {
				result["result"] = rb.XXX_ResponseBody()
			}

			buf, err = marshaler.Marshal(result)
		}

		if err != nil {
			grpclog.Infof("Failed to marshal response chunk: %v", err)
			handleForwardResponseStreamError(ctx, wroteHeader, marshaler, w, req, mux, err)
			return
		}
		if _, err = w.Write(buf); err != nil {
			grpclog.Infof("Failed to send response chunk: %v", err)
			return
		}
		wroteHeader = true
		if _, err = w.Write(delimiter); err != nil {
			grpclog.Infof("Failed to send delimiter chunk: %v", err)
			return
		}
		f.Flush()
	}
}

func handleForwardResponseServerMetadata(w http.ResponseWriter, mux *ServeMux, md ServerMetadata) {
	for k, vs := range md.HeaderMD {
		if h, ok := mux.outgoingHeaderMatcher(k); ok {
			for _, v := range vs {
				w.Header().Add(h, v)
			}
		}
	}
}

func handleForwardResponseTrailerHeader(w http.ResponseWriter, md ServerMetadata) {
	for k := range md.TrailerMD {
		tKey := textproto.CanonicalMIMEHeaderKey(fmt.Sprintf("%s%s", MetadataTrailerPrefix, k))
		w.Header().Add("Trailer", tKey)
	}
}

func handleForwardResponseTrailer(w http.ResponseWriter, md ServerMetadata) {
	for k, vs := range md.TrailerMD {
		tKey := fmt.Sprintf("%s%s", MetadataTrailerPrefix, k)
		for _, v := range vs {
			w.Header().Add(tKey, v)
		}
	}
}

// responseBody interface contains method for getting field for marshaling to the response body
// this method is generated for response struct from the value of `response_body` in the `google.api.HttpRule`
type responseBody interface {
	XXX_ResponseBody() interface{}
}

// ForwardResponseMessage forwards the message "resp" from gRPC server to REST client.
func ForwardResponseMessage(ctx context.Context, mux *ServeMux, marshaler Marshaler, w http.ResponseWriter, req *http.Request, resp proto.Message, opts ...func(context.Context, http.ResponseWriter, proto.Message) error) {
	md, ok := ServerMetadataFromContext(ctx)
	if !ok {
		grpclog.Infof("Failed to extract ServerMetadata from context")
	}

	handleForwardResponseServerMetadata(w, mux, md)
	handleForwardResponseTrailerHeader(w, md)

<<<<<<< HEAD
	contentType := marshaler.ContentType()
	// Check marshaler on run time in order to keep backwards compatibility
	// An interface param needs to be added to the ContentType() function on
	// the Marshal interface to be able to remove this check
	if typeMarshaler, ok := marshaler.(contentTypeMarshaler); ok {
		contentType = typeMarshaler.ContentTypeFromMessage(resp)
	}
=======
	contentType := marshaler.ContentType(resp)
>>>>>>> 0aa4edb8
	w.Header().Set("Content-Type", contentType)

	if err := handleForwardResponseOptions(ctx, w, resp, opts); err != nil {
		HTTPError(ctx, mux, marshaler, w, req, err)
		return
	}
	var buf []byte
	var err error
	if rb, ok := resp.(responseBody); ok {
		buf, err = marshaler.Marshal(rb.XXX_ResponseBody())
	} else {
		buf, err = marshaler.Marshal(resp)
	}
	if err != nil {
		grpclog.Infof("Marshal error: %v", err)
		HTTPError(ctx, mux, marshaler, w, req, err)
		return
	}

	if _, err = w.Write(buf); err != nil {
		grpclog.Infof("Failed to write response: %v", err)
	}

	handleForwardResponseTrailer(w, md)
}

func handleForwardResponseOptions(ctx context.Context, w http.ResponseWriter, resp proto.Message, opts []func(context.Context, http.ResponseWriter, proto.Message) error) error {
	if len(opts) == 0 {
		return nil
	}
	for _, opt := range opts {
		if err := opt(ctx, w, resp); err != nil {
			grpclog.Infof("Error handling ForwardResponseOptions: %v", err)
			return err
		}
	}
	return nil
}

func handleForwardResponseStreamError(ctx context.Context, wroteHeader bool, marshaler Marshaler, w http.ResponseWriter, req *http.Request, mux *ServeMux, err error) {
	st := mux.streamErrorHandler(ctx, err)
	if !wroteHeader {
		w.WriteHeader(HTTPStatusFromCode(st.Code()))
	}
	buf, merr := marshaler.Marshal(errorChunk(st))
	if merr != nil {
		grpclog.Infof("Failed to marshal an error: %v", merr)
		return
	}
	if _, werr := w.Write(buf); werr != nil {
		grpclog.Infof("Failed to notify error to client: %v", werr)
		return
	}
}

func errorChunk(st *status.Status) map[string]proto.Message {
	return map[string]proto.Message{"error": st.Proto()}
}<|MERGE_RESOLUTION|>--- conflicted
+++ resolved
@@ -139,17 +139,7 @@
 	handleForwardResponseServerMetadata(w, mux, md)
 	handleForwardResponseTrailerHeader(w, md)
 
-<<<<<<< HEAD
-	contentType := marshaler.ContentType()
-	// Check marshaler on run time in order to keep backwards compatibility
-	// An interface param needs to be added to the ContentType() function on
-	// the Marshal interface to be able to remove this check
-	if typeMarshaler, ok := marshaler.(contentTypeMarshaler); ok {
-		contentType = typeMarshaler.ContentTypeFromMessage(resp)
-	}
-=======
 	contentType := marshaler.ContentType(resp)
->>>>>>> 0aa4edb8
 	w.Header().Set("Content-Type", contentType)
 
 	if err := handleForwardResponseOptions(ctx, w, resp, opts); err != nil {
