--- conflicted
+++ resolved
@@ -150,11 +150,7 @@
       UnfreezeBalanceContract = 12;
       WithdrawBalanceContract = 13;
       UnfreezeAssetContract = 14;
-<<<<<<< HEAD
-      UpdateFreeAssetNetLimitContract = 15;
-=======
       UpdateAssetContract = 15;
->>>>>>> 35b4b71c
       CustomContract = 20;
     }
     ContractType type = 1;
