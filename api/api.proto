syntax = "proto3";
package protocol;

import "core/Tron.proto";
import "core/Contract.proto";
import "google/api/annotations.proto";


option java_package = "org.tron.api"; //Specify the name of the package that generated the Java file
option java_outer_classname = "GrpcAPI"; //Specify the class name of the generated Java file
option go_package = "github.com/tronprotocol/grpc-gateway/api";

service Wallet {

  rpc GetAccount (Account) returns (Account) {
    option (google.api.http) = {
      post: "/wallet/getaccount"
      body: "*"
      additional_bindings {
        get: "/wallet/getaccount"
      }
    };
  };

  rpc CreateTransaction (TransferContract) returns (Transaction) {
    option (google.api.http) = {
      post: "/wallet/createtransaction"
      body: "*"
    };
  };

  rpc BroadcastTransaction (Transaction) returns (Return) {
    option (google.api.http) = {
      post: "/wallet/broadcasttransaction"
      body: "*"
    };
  };

  rpc ListAccounts (EmptyMessage) returns (AccountList) {
    option (google.api.http) = {
<<<<<<< HEAD
          post: "/wallet/listaccount"
          body: "*"
    };
=======
      post: "/wallet/listaccount"
      body: "*"
      additional_bindings {
        get: "/wallet/listaccount"
      }
    };

>>>>>>> 4e0f34e7
  };

  rpc UpdateAccount (AccountUpdateContract) returns (Transaction) {
    option (google.api.http) = {
      post: "/wallet/updateaccount"
      body: "*"
    };
  };

  rpc VoteWitnessAccount (VoteWitnessContract) returns (Transaction) {
    option (google.api.http) = {
      post: "/wallet/votewitnessaccount"
      body: "*"
    };
  };

  rpc CreateAssetIssue (AssetIssueContract) returns (Transaction) {
    option (google.api.http) = {
      post: "/wallet/createassetissue"
      body: "*"
    };
  };

  rpc ListWitnesses (EmptyMessage) returns (WitnessList) {
    option (google.api.http) = {
      post: "/wallet/listwitnesses"
      body: "*"
      additional_bindings {
        get: "/wallet/listwitnesses"
      }
    };
  };

  rpc UpdateWitness (WitnessUpdateContract) returns (Transaction) {
    option (google.api.http) = {
      post: "/wallet/updatewitness"
      body: "*"
    };
  };

  rpc CreateWitness (WitnessCreateContract) returns (Transaction) {
    option (google.api.http) = {
      post: "/wallet/createwitness"
      body: "*"
    };
  };

  rpc TransferAsset (TransferAssetContract) returns (Transaction) {
    option (google.api.http) = {
      post: "/wallet/transferasset"
      body: "*"
    };
  }

  rpc ParticipateAssetIssue (ParticipateAssetIssueContract) returns (Transaction) {
    option (google.api.http) = {
      post: "/wallet/participateassetissue"
      body: "*"
    };
  }

  rpc FreezeBalance (FreezeBalanceContract) returns (Transaction) {
    option (google.api.http) = {
      post: "/wallet/freezebalance"
      body: "*"
    };
  }

  rpc UnfreezeBalance (UnfreezeBalanceContract) returns (Transaction) {
    option (google.api.http) = {
      post: "/wallet/unfreezebalance"
      body: "*"
    };
  }

  rpc WithdrawBalance (WithdrawBalanceContract) returns (Transaction) {
    option (google.api.http) = {
      post: "/wallet/withdrawbalance"
      body: "*"
    };
  }

  rpc ListNodes (EmptyMessage) returns (NodeList) {
    option (google.api.http) = {
      post: "/wallet/listnodes"
      body: "*"
      additional_bindings {
        get: "/wallet/listnodes"
      }
    };
  }
  rpc GetAssetIssueList (EmptyMessage) returns (AssetIssueList) {
    option (google.api.http) = {
      post: "/wallet/getassetissuelist"
      body: "*"
      additional_bindings {
        get: "/wallet/getassetissuelist"
      }
    };
  }
  rpc GetAssetIssueByAccount (Account) returns (AssetIssueList) {
    option (google.api.http) = {
      post: "/wallet/getassetissuebyaccount"
      body: "*"
    };
  }
  rpc GetAssetIssueByName (BytesMessage) returns (AssetIssueContract) {
    option (google.api.http) = {
      post: "/wallet/getassetissuebyname"
      body: "*"
    };
  }
  rpc GetNowBlock (EmptyMessage) returns (Block) {
    option (google.api.http) = {
      post: "/wallet/getnowblock"
      body: "*"
      additional_bindings {
        get: "/wallet/getnowblock"
      }
    };
  }
  rpc GetBlockByNum (NumberMessage) returns (Block) {
    option (google.api.http) = {
      post: "/wallet/getblockbynum"
      body: "*"
      additional_bindings {
        get: "/wallet/getblockbynum"
      }
    };
  }
  rpc TotalTransaction (EmptyMessage) returns (NumberMessage) {
    option (google.api.http) = {
      post: "/wallet/totaltransaction"
      body: "*"
      additional_bindings {
        get: "/wallet/totaltransaction"
      }
    };
  }
  rpc GetBlockById (BytesMessage) returns (Block) {
    option (google.api.http) = {
      post: "/wallet/getblockbyid"
      body: "*"
    };
  }
  rpc GetBlockByLimitNext (BlockLimit) returns (BlockList) {
    option (google.api.http) = {
      post: "/wallet/getblockbylimitnext"
      body: "*"
    };
  }
  rpc GetBlockByLatestNum (NumberMessage) returns (BlockList) {
    option (google.api.http) = {
      post: "/wallet/getblockbylatestnum"
      body: "*"
    };
  }
  rpc GetTransactionById (BytesMessage) returns (Transaction) {
    option (google.api.http) = {
      post: "/wallet/gettransactionbyid"
      body: "*"
    };
  }
};


service WalletSolidity {

  rpc GetAccount (Account) returns (Account) {
    option (google.api.http) = {
      post: "/walletsolidity/getaccount"
      body: "*"
    };
  };

  rpc ListAccounts (EmptyMessage) returns (AccountList) {
    option (google.api.http) = {
      post: "/walletsolidity/listaccounts"
      body: "*"
    };
  };

  rpc ListWitnesses (EmptyMessage) returns (WitnessList) {
    option (google.api.http) = {
      post: "/walletsolidity/listwitnesses"
      body: "*"
    };
  };
  rpc GetAssetIssueList (EmptyMessage) returns (AssetIssueList) {
    option (google.api.http) = {
      post: "/walletsolidity/getassetissuelist"
      body: "*"
    };
  }
  rpc GetAssetIssueListByTimestamp (NumberMessage) returns (AssetIssueList) {
    option (google.api.http) = {
      post: "/walletsolidity/getassetissuelistbytimestamp"
      body: "*"
    };
  }
  rpc GetAssetIssueByAccount (Account) returns (AssetIssueList) {
    option (google.api.http) = {
      post: "/walletsolidity/getassetissuebyaccount"
      body: "*"
    };
  }
  rpc GetAssetIssueByName (BytesMessage) returns (AssetIssueContract) {
    option (google.api.http) = {
      post: "/walletsolidity/getassetissuebyname"
      body: "*"
    };
  }
  rpc GetNowBlock (EmptyMessage) returns (Block) {
    option (google.api.http) = {
      post: "/walletsolidity/getnowblock"
      body: "*"
    };
  }
  rpc GetBlockByNum (NumberMessage) returns (Block) {
    option (google.api.http) = {
      post: "/walletsolidity/getblockbynum"
      body: "*"
    };
  }
  //get transaction
  rpc TotalTransaction (EmptyMessage) returns (NumberMessage) {
    option (google.api.http) = {
      post: "/walletsolidity/totaltransaction"
      body: "*"
    };
  }
  rpc GetTransactionById (BytesMessage) returns (Transaction) {
    option (google.api.http) = {
      post: "/walletsolidity/gettransactionbyid"
      body: "*"
    };
  }
  rpc GetTransactionsByTimestamp (TimeMessage) returns (TransactionList) {
    option (google.api.http) = {
      post: "/walletsolidity/gettransactionsbytimestamp"
      body: "*"
    };
  }
  rpc GetTransactionsFromThis (Account) returns (TransactionList) {
    option (google.api.http) = {
      post: "/walletsolidity/gettransactionsfromthis"
      body: "*"
    };
  }
  rpc GetTransactionsToThis (Account) returns (TransactionList) {
    option (google.api.http) = {
      post: "/walletsolidity/gettransactionstothis"
      body: "*"
    };
  }
};

// the api of tron's db
service Database {
  // for tapos
  rpc getBlockReference (EmptyMessage) returns (BlockReference) {

  }
  rpc GetDynamicProperties (EmptyMessage) returns (DynamicProperties) {

  }
  rpc GetNowBlock (EmptyMessage) returns (Block) {

  }
  rpc GetBlockByNum (NumberMessage) returns (Block) {

  }
};

message Return {
  enum response_code {
    SUCCESS = 0;
    SIGERROR = 1; // error in signature
    CONTRACT_VALIDATE_ERROR = 2;
    CONTRACT_EXE_ERROR = 3;
    BANDWITH_ERROR = 4;
    DUP_TRANSACTION_ERROR = 5;
    TAPOS_ERROR = 6;
    TOO_BIG_TRANSACTION_ERROR = 7;
    OTHER_ERROR = 20;
  }

  bool result = 1;
  response_code code = 2;
  bytes message = 3;
}

message BlockReference {
  int64 block_num = 1;
  bytes block_hash = 2;
}

// the api of tron's network such as node list.
service Network {

};



message AccountList {
  repeated Account accounts = 1;
}

message WitnessList {
  repeated Witness witnesses = 1;
}

message AssetIssueList {
  repeated AssetIssueContract assetIssue = 1;
}
message BlockList {
  repeated Block block = 1;
}
message TransactionList {
  repeated Transaction transaction = 1;
}

// Gossip node list
message NodeList {
  repeated Node nodes = 1;
}

// Gossip node
message Node {
  Address address = 1;
}

// Gossip node address
message Address {
  bytes host = 1;
  int32 port = 2;
}

message EmptyMessage {
}
message NumberMessage {
  int64 num = 1;
}
message BytesMessage {
  bytes value = 1;
}
message TimeMessage {
  int64 beginInMilliseconds = 1;
  int64 endInMilliseconds = 2;
}
message BlockLimit {
  int64 startNum = 1;
  int64 endNum = 2;
}
message TransactionLimit {
  bytes transactionId = 1;
  int64 limitNum = 2;
}<|MERGE_RESOLUTION|>--- conflicted
+++ resolved
@@ -1,411 +1,404 @@
-syntax = "proto3";
-package protocol;
-
-import "core/Tron.proto";
-import "core/Contract.proto";
-import "google/api/annotations.proto";
-
-
-option java_package = "org.tron.api"; //Specify the name of the package that generated the Java file
-option java_outer_classname = "GrpcAPI"; //Specify the class name of the generated Java file
-option go_package = "github.com/tronprotocol/grpc-gateway/api";
-
-service Wallet {
-
-  rpc GetAccount (Account) returns (Account) {
-    option (google.api.http) = {
-      post: "/wallet/getaccount"
-      body: "*"
-      additional_bindings {
-        get: "/wallet/getaccount"
-      }
-    };
-  };
-
-  rpc CreateTransaction (TransferContract) returns (Transaction) {
-    option (google.api.http) = {
-      post: "/wallet/createtransaction"
-      body: "*"
-    };
-  };
-
-  rpc BroadcastTransaction (Transaction) returns (Return) {
-    option (google.api.http) = {
-      post: "/wallet/broadcasttransaction"
-      body: "*"
-    };
-  };
-
-  rpc ListAccounts (EmptyMessage) returns (AccountList) {
-    option (google.api.http) = {
-<<<<<<< HEAD
-          post: "/wallet/listaccount"
-          body: "*"
-    };
-=======
-      post: "/wallet/listaccount"
-      body: "*"
-      additional_bindings {
-        get: "/wallet/listaccount"
-      }
-    };
-
->>>>>>> 4e0f34e7
-  };
-
-  rpc UpdateAccount (AccountUpdateContract) returns (Transaction) {
-    option (google.api.http) = {
-      post: "/wallet/updateaccount"
-      body: "*"
-    };
-  };
-
-  rpc VoteWitnessAccount (VoteWitnessContract) returns (Transaction) {
-    option (google.api.http) = {
-      post: "/wallet/votewitnessaccount"
-      body: "*"
-    };
-  };
-
-  rpc CreateAssetIssue (AssetIssueContract) returns (Transaction) {
-    option (google.api.http) = {
-      post: "/wallet/createassetissue"
-      body: "*"
-    };
-  };
-
-  rpc ListWitnesses (EmptyMessage) returns (WitnessList) {
-    option (google.api.http) = {
-      post: "/wallet/listwitnesses"
-      body: "*"
-      additional_bindings {
-        get: "/wallet/listwitnesses"
-      }
-    };
-  };
-
-  rpc UpdateWitness (WitnessUpdateContract) returns (Transaction) {
-    option (google.api.http) = {
-      post: "/wallet/updatewitness"
-      body: "*"
-    };
-  };
-
-  rpc CreateWitness (WitnessCreateContract) returns (Transaction) {
-    option (google.api.http) = {
-      post: "/wallet/createwitness"
-      body: "*"
-    };
-  };
-
-  rpc TransferAsset (TransferAssetContract) returns (Transaction) {
-    option (google.api.http) = {
-      post: "/wallet/transferasset"
-      body: "*"
-    };
-  }
-
-  rpc ParticipateAssetIssue (ParticipateAssetIssueContract) returns (Transaction) {
-    option (google.api.http) = {
-      post: "/wallet/participateassetissue"
-      body: "*"
-    };
-  }
-
-  rpc FreezeBalance (FreezeBalanceContract) returns (Transaction) {
-    option (google.api.http) = {
-      post: "/wallet/freezebalance"
-      body: "*"
-    };
-  }
-
-  rpc UnfreezeBalance (UnfreezeBalanceContract) returns (Transaction) {
-    option (google.api.http) = {
-      post: "/wallet/unfreezebalance"
-      body: "*"
-    };
-  }
-
-  rpc WithdrawBalance (WithdrawBalanceContract) returns (Transaction) {
-    option (google.api.http) = {
-      post: "/wallet/withdrawbalance"
-      body: "*"
-    };
-  }
-
-  rpc ListNodes (EmptyMessage) returns (NodeList) {
-    option (google.api.http) = {
-      post: "/wallet/listnodes"
-      body: "*"
-      additional_bindings {
-        get: "/wallet/listnodes"
-      }
-    };
-  }
-  rpc GetAssetIssueList (EmptyMessage) returns (AssetIssueList) {
-    option (google.api.http) = {
-      post: "/wallet/getassetissuelist"
-      body: "*"
-      additional_bindings {
-        get: "/wallet/getassetissuelist"
-      }
-    };
-  }
-  rpc GetAssetIssueByAccount (Account) returns (AssetIssueList) {
-    option (google.api.http) = {
-      post: "/wallet/getassetissuebyaccount"
-      body: "*"
-    };
-  }
-  rpc GetAssetIssueByName (BytesMessage) returns (AssetIssueContract) {
-    option (google.api.http) = {
-      post: "/wallet/getassetissuebyname"
-      body: "*"
-    };
-  }
-  rpc GetNowBlock (EmptyMessage) returns (Block) {
-    option (google.api.http) = {
-      post: "/wallet/getnowblock"
-      body: "*"
-      additional_bindings {
-        get: "/wallet/getnowblock"
-      }
-    };
-  }
-  rpc GetBlockByNum (NumberMessage) returns (Block) {
-    option (google.api.http) = {
-      post: "/wallet/getblockbynum"
-      body: "*"
-      additional_bindings {
-        get: "/wallet/getblockbynum"
-      }
-    };
-  }
-  rpc TotalTransaction (EmptyMessage) returns (NumberMessage) {
-    option (google.api.http) = {
-      post: "/wallet/totaltransaction"
-      body: "*"
-      additional_bindings {
-        get: "/wallet/totaltransaction"
-      }
-    };
-  }
-  rpc GetBlockById (BytesMessage) returns (Block) {
-    option (google.api.http) = {
-      post: "/wallet/getblockbyid"
-      body: "*"
-    };
-  }
-  rpc GetBlockByLimitNext (BlockLimit) returns (BlockList) {
-    option (google.api.http) = {
-      post: "/wallet/getblockbylimitnext"
-      body: "*"
-    };
-  }
-  rpc GetBlockByLatestNum (NumberMessage) returns (BlockList) {
-    option (google.api.http) = {
-      post: "/wallet/getblockbylatestnum"
-      body: "*"
-    };
-  }
-  rpc GetTransactionById (BytesMessage) returns (Transaction) {
-    option (google.api.http) = {
-      post: "/wallet/gettransactionbyid"
-      body: "*"
-    };
-  }
-};
-
-
-service WalletSolidity {
-
-  rpc GetAccount (Account) returns (Account) {
-    option (google.api.http) = {
-      post: "/walletsolidity/getaccount"
-      body: "*"
-    };
-  };
-
-  rpc ListAccounts (EmptyMessage) returns (AccountList) {
-    option (google.api.http) = {
-      post: "/walletsolidity/listaccounts"
-      body: "*"
-    };
-  };
-
-  rpc ListWitnesses (EmptyMessage) returns (WitnessList) {
-    option (google.api.http) = {
-      post: "/walletsolidity/listwitnesses"
-      body: "*"
-    };
-  };
-  rpc GetAssetIssueList (EmptyMessage) returns (AssetIssueList) {
-    option (google.api.http) = {
-      post: "/walletsolidity/getassetissuelist"
-      body: "*"
-    };
-  }
-  rpc GetAssetIssueListByTimestamp (NumberMessage) returns (AssetIssueList) {
-    option (google.api.http) = {
-      post: "/walletsolidity/getassetissuelistbytimestamp"
-      body: "*"
-    };
-  }
-  rpc GetAssetIssueByAccount (Account) returns (AssetIssueList) {
-    option (google.api.http) = {
-      post: "/walletsolidity/getassetissuebyaccount"
-      body: "*"
-    };
-  }
-  rpc GetAssetIssueByName (BytesMessage) returns (AssetIssueContract) {
-    option (google.api.http) = {
-      post: "/walletsolidity/getassetissuebyname"
-      body: "*"
-    };
-  }
-  rpc GetNowBlock (EmptyMessage) returns (Block) {
-    option (google.api.http) = {
-      post: "/walletsolidity/getnowblock"
-      body: "*"
-    };
-  }
-  rpc GetBlockByNum (NumberMessage) returns (Block) {
-    option (google.api.http) = {
-      post: "/walletsolidity/getblockbynum"
-      body: "*"
-    };
-  }
-  //get transaction
-  rpc TotalTransaction (EmptyMessage) returns (NumberMessage) {
-    option (google.api.http) = {
-      post: "/walletsolidity/totaltransaction"
-      body: "*"
-    };
-  }
-  rpc GetTransactionById (BytesMessage) returns (Transaction) {
-    option (google.api.http) = {
-      post: "/walletsolidity/gettransactionbyid"
-      body: "*"
-    };
-  }
-  rpc GetTransactionsByTimestamp (TimeMessage) returns (TransactionList) {
-    option (google.api.http) = {
-      post: "/walletsolidity/gettransactionsbytimestamp"
-      body: "*"
-    };
-  }
-  rpc GetTransactionsFromThis (Account) returns (TransactionList) {
-    option (google.api.http) = {
-      post: "/walletsolidity/gettransactionsfromthis"
-      body: "*"
-    };
-  }
-  rpc GetTransactionsToThis (Account) returns (TransactionList) {
-    option (google.api.http) = {
-      post: "/walletsolidity/gettransactionstothis"
-      body: "*"
-    };
-  }
-};
-
-// the api of tron's db
-service Database {
-  // for tapos
-  rpc getBlockReference (EmptyMessage) returns (BlockReference) {
-
-  }
-  rpc GetDynamicProperties (EmptyMessage) returns (DynamicProperties) {
-
-  }
-  rpc GetNowBlock (EmptyMessage) returns (Block) {
-
-  }
-  rpc GetBlockByNum (NumberMessage) returns (Block) {
-
-  }
-};
-
-message Return {
-  enum response_code {
-    SUCCESS = 0;
-    SIGERROR = 1; // error in signature
-    CONTRACT_VALIDATE_ERROR = 2;
-    CONTRACT_EXE_ERROR = 3;
-    BANDWITH_ERROR = 4;
-    DUP_TRANSACTION_ERROR = 5;
-    TAPOS_ERROR = 6;
-    TOO_BIG_TRANSACTION_ERROR = 7;
-    OTHER_ERROR = 20;
-  }
-
-  bool result = 1;
-  response_code code = 2;
-  bytes message = 3;
-}
-
-message BlockReference {
-  int64 block_num = 1;
-  bytes block_hash = 2;
-}
-
-// the api of tron's network such as node list.
-service Network {
-
-};
-
-
-
-message AccountList {
-  repeated Account accounts = 1;
-}
-
-message WitnessList {
-  repeated Witness witnesses = 1;
-}
-
-message AssetIssueList {
-  repeated AssetIssueContract assetIssue = 1;
-}
-message BlockList {
-  repeated Block block = 1;
-}
-message TransactionList {
-  repeated Transaction transaction = 1;
-}
-
-// Gossip node list
-message NodeList {
-  repeated Node nodes = 1;
-}
-
-// Gossip node
-message Node {
-  Address address = 1;
-}
-
-// Gossip node address
-message Address {
-  bytes host = 1;
-  int32 port = 2;
-}
-
-message EmptyMessage {
-}
-message NumberMessage {
-  int64 num = 1;
-}
-message BytesMessage {
-  bytes value = 1;
-}
-message TimeMessage {
-  int64 beginInMilliseconds = 1;
-  int64 endInMilliseconds = 2;
-}
-message BlockLimit {
-  int64 startNum = 1;
-  int64 endNum = 2;
-}
-message TransactionLimit {
-  bytes transactionId = 1;
-  int64 limitNum = 2;
+syntax = "proto3";
+package protocol;
+
+import "core/Tron.proto";
+import "core/Contract.proto";
+import "google/api/annotations.proto";
+
+
+option java_package = "org.tron.api"; //Specify the name of the package that generated the Java file
+option java_outer_classname = "GrpcAPI"; //Specify the class name of the generated Java file
+option go_package = "github.com/tronprotocol/grpc-gateway/api";
+
+service Wallet {
+
+  rpc GetAccount (Account) returns (Account) {
+    option (google.api.http) = {
+      post: "/wallet/getaccount"
+      body: "*"
+      additional_bindings {
+        get: "/wallet/getaccount"
+      }
+    };
+  };
+
+  rpc CreateTransaction (TransferContract) returns (Transaction) {
+    option (google.api.http) = {
+      post: "/wallet/createtransaction"
+      body: "*"
+    };
+  };
+
+  rpc BroadcastTransaction (Transaction) returns (Return) {
+    option (google.api.http) = {
+      post: "/wallet/broadcasttransaction"
+      body: "*"
+    };
+  };
+
+  rpc ListAccounts (EmptyMessage) returns (AccountList) {
+    option (google.api.http) = {
+      post: "/wallet/listaccount"
+      body: "*"
+      additional_bindings {
+        get: "/wallet/listaccount"
+      }
+    };
+  };
+
+  rpc UpdateAccount (AccountUpdateContract) returns (Transaction) {
+    option (google.api.http) = {
+      post: "/wallet/updateaccount"
+      body: "*"
+    };
+  };
+
+  rpc VoteWitnessAccount (VoteWitnessContract) returns (Transaction) {
+    option (google.api.http) = {
+      post: "/wallet/votewitnessaccount"
+      body: "*"
+    };
+  };
+
+  rpc CreateAssetIssue (AssetIssueContract) returns (Transaction) {
+    option (google.api.http) = {
+      post: "/wallet/createassetissue"
+      body: "*"
+    };
+  };
+
+  rpc ListWitnesses (EmptyMessage) returns (WitnessList) {
+    option (google.api.http) = {
+      post: "/wallet/listwitnesses"
+      body: "*"
+      additional_bindings {
+        get: "/wallet/listwitnesses"
+      }
+    };
+  };
+
+  rpc UpdateWitness (WitnessUpdateContract) returns (Transaction) {
+    option (google.api.http) = {
+      post: "/wallet/updatewitness"
+      body: "*"
+    };
+  };
+
+  rpc CreateWitness (WitnessCreateContract) returns (Transaction) {
+    option (google.api.http) = {
+      post: "/wallet/createwitness"
+      body: "*"
+    };
+  };
+
+  rpc TransferAsset (TransferAssetContract) returns (Transaction) {
+    option (google.api.http) = {
+      post: "/wallet/transferasset"
+      body: "*"
+    };
+  }
+
+  rpc ParticipateAssetIssue (ParticipateAssetIssueContract) returns (Transaction) {
+    option (google.api.http) = {
+      post: "/wallet/participateassetissue"
+      body: "*"
+    };
+  }
+
+  rpc FreezeBalance (FreezeBalanceContract) returns (Transaction) {
+    option (google.api.http) = {
+      post: "/wallet/freezebalance"
+      body: "*"
+    };
+  }
+
+  rpc UnfreezeBalance (UnfreezeBalanceContract) returns (Transaction) {
+    option (google.api.http) = {
+      post: "/wallet/unfreezebalance"
+      body: "*"
+    };
+  }
+
+  rpc WithdrawBalance (WithdrawBalanceContract) returns (Transaction) {
+    option (google.api.http) = {
+      post: "/wallet/withdrawbalance"
+      body: "*"
+    };
+  }
+
+  rpc ListNodes (EmptyMessage) returns (NodeList) {
+    option (google.api.http) = {
+      post: "/wallet/listnodes"
+      body: "*"
+      additional_bindings {
+        get: "/wallet/listnodes"
+      }
+    };
+  }
+  rpc GetAssetIssueList (EmptyMessage) returns (AssetIssueList) {
+    option (google.api.http) = {
+      post: "/wallet/getassetissuelist"
+      body: "*"
+      additional_bindings {
+        get: "/wallet/getassetissuelist"
+      }
+    };
+  }
+  rpc GetAssetIssueByAccount (Account) returns (AssetIssueList) {
+    option (google.api.http) = {
+      post: "/wallet/getassetissuebyaccount"
+      body: "*"
+    };
+  }
+  rpc GetAssetIssueByName (BytesMessage) returns (AssetIssueContract) {
+    option (google.api.http) = {
+      post: "/wallet/getassetissuebyname"
+      body: "*"
+    };
+  }
+  rpc GetNowBlock (EmptyMessage) returns (Block) {
+    option (google.api.http) = {
+      post: "/wallet/getnowblock"
+      body: "*"
+      additional_bindings {
+        get: "/wallet/getnowblock"
+      }
+    };
+  }
+  rpc GetBlockByNum (NumberMessage) returns (Block) {
+    option (google.api.http) = {
+      post: "/wallet/getblockbynum"
+      body: "*"
+      additional_bindings {
+        get: "/wallet/getblockbynum"
+      }
+    };
+  }
+  rpc TotalTransaction (EmptyMessage) returns (NumberMessage) {
+    option (google.api.http) = {
+      post: "/wallet/totaltransaction"
+      body: "*"
+      additional_bindings {
+        get: "/wallet/totaltransaction"
+      }
+    };
+  }
+  rpc GetBlockById (BytesMessage) returns (Block) {
+    option (google.api.http) = {
+      post: "/wallet/getblockbyid"
+      body: "*"
+    };
+  }
+  rpc GetBlockByLimitNext (BlockLimit) returns (BlockList) {
+    option (google.api.http) = {
+      post: "/wallet/getblockbylimitnext"
+      body: "*"
+    };
+  }
+  rpc GetBlockByLatestNum (NumberMessage) returns (BlockList) {
+    option (google.api.http) = {
+      post: "/wallet/getblockbylatestnum"
+      body: "*"
+    };
+  }
+  rpc GetTransactionById (BytesMessage) returns (Transaction) {
+    option (google.api.http) = {
+      post: "/wallet/gettransactionbyid"
+      body: "*"
+    };
+  }
+};
+
+
+service WalletSolidity {
+
+  rpc GetAccount (Account) returns (Account) {
+    option (google.api.http) = {
+      post: "/walletsolidity/getaccount"
+      body: "*"
+    };
+  };
+
+  rpc ListAccounts (EmptyMessage) returns (AccountList) {
+    option (google.api.http) = {
+      post: "/walletsolidity/listaccounts"
+      body: "*"
+    };
+  };
+
+  rpc ListWitnesses (EmptyMessage) returns (WitnessList) {
+    option (google.api.http) = {
+      post: "/walletsolidity/listwitnesses"
+      body: "*"
+    };
+  };
+  rpc GetAssetIssueList (EmptyMessage) returns (AssetIssueList) {
+    option (google.api.http) = {
+      post: "/walletsolidity/getassetissuelist"
+      body: "*"
+    };
+  }
+  rpc GetAssetIssueListByTimestamp (NumberMessage) returns (AssetIssueList) {
+    option (google.api.http) = {
+      post: "/walletsolidity/getassetissuelistbytimestamp"
+      body: "*"
+    };
+  }
+  rpc GetAssetIssueByAccount (Account) returns (AssetIssueList) {
+    option (google.api.http) = {
+      post: "/walletsolidity/getassetissuebyaccount"
+      body: "*"
+    };
+  }
+  rpc GetAssetIssueByName (BytesMessage) returns (AssetIssueContract) {
+    option (google.api.http) = {
+      post: "/walletsolidity/getassetissuebyname"
+      body: "*"
+    };
+  }
+  rpc GetNowBlock (EmptyMessage) returns (Block) {
+    option (google.api.http) = {
+      post: "/walletsolidity/getnowblock"
+      body: "*"
+    };
+  }
+  rpc GetBlockByNum (NumberMessage) returns (Block) {
+    option (google.api.http) = {
+      post: "/walletsolidity/getblockbynum"
+      body: "*"
+    };
+  }
+  //get transaction
+  rpc TotalTransaction (EmptyMessage) returns (NumberMessage) {
+    option (google.api.http) = {
+      post: "/walletsolidity/totaltransaction"
+      body: "*"
+    };
+  }
+  rpc GetTransactionById (BytesMessage) returns (Transaction) {
+    option (google.api.http) = {
+      post: "/walletsolidity/gettransactionbyid"
+      body: "*"
+    };
+  }
+  rpc GetTransactionsByTimestamp (TimeMessage) returns (TransactionList) {
+    option (google.api.http) = {
+      post: "/walletsolidity/gettransactionsbytimestamp"
+      body: "*"
+    };
+  }
+  rpc GetTransactionsFromThis (Account) returns (TransactionList) {
+    option (google.api.http) = {
+      post: "/walletsolidity/gettransactionsfromthis"
+      body: "*"
+    };
+  }
+  rpc GetTransactionsToThis (Account) returns (TransactionList) {
+    option (google.api.http) = {
+      post: "/walletsolidity/gettransactionstothis"
+      body: "*"
+    };
+  }
+};
+
+// the api of tron's db
+service Database {
+  // for tapos
+  rpc getBlockReference (EmptyMessage) returns (BlockReference) {
+
+  }
+  rpc GetDynamicProperties (EmptyMessage) returns (DynamicProperties) {
+
+  }
+  rpc GetNowBlock (EmptyMessage) returns (Block) {
+
+  }
+  rpc GetBlockByNum (NumberMessage) returns (Block) {
+
+  }
+};
+
+message Return {
+  enum response_code {
+    SUCCESS = 0;
+    SIGERROR = 1; // error in signature
+    CONTRACT_VALIDATE_ERROR = 2;
+    CONTRACT_EXE_ERROR = 3;
+    BANDWITH_ERROR = 4;
+    DUP_TRANSACTION_ERROR = 5;
+    TAPOS_ERROR = 6;
+    TOO_BIG_TRANSACTION_ERROR = 7;
+    OTHER_ERROR = 20;
+  }
+
+  bool result = 1;
+  response_code code = 2;
+  bytes message = 3;
+}
+
+message BlockReference {
+  int64 block_num = 1;
+  bytes block_hash = 2;
+}
+
+// the api of tron's network such as node list.
+service Network {
+
+};
+
+
+
+message AccountList {
+  repeated Account accounts = 1;
+}
+
+message WitnessList {
+  repeated Witness witnesses = 1;
+}
+
+message AssetIssueList {
+  repeated AssetIssueContract assetIssue = 1;
+}
+message BlockList {
+  repeated Block block = 1;
+}
+message TransactionList {
+  repeated Transaction transaction = 1;
+}
+
+// Gossip node list
+message NodeList {
+  repeated Node nodes = 1;
+}
+
+// Gossip node
+message Node {
+  Address address = 1;
+}
+
+// Gossip node address
+message Address {
+  bytes host = 1;
+  int32 port = 2;
+}
+
+message EmptyMessage {
+}
+message NumberMessage {
+  int64 num = 1;
+}
+message BytesMessage {
+  bytes value = 1;
+}
+message TimeMessage {
+  int64 beginInMilliseconds = 1;
+  int64 endInMilliseconds = 2;
+}
+message BlockLimit {
+  int64 startNum = 1;
+  int64 endNum = 2;
+}
+message TransactionLimit {
+  bytes transactionId = 1;
+  int64 limitNum = 2;
 }