--- conflicted
+++ resolved
@@ -5,8 +5,6 @@
 	"reflect"
 	"testing"
 	"time"
-
-	"fmt"
 
 	"github.com/grpc-ecosystem/grpc-gateway/runtime"
 	"golang.org/x/net/context"
@@ -52,12 +50,8 @@
 		t.Errorf("runtime.AnnotateContext(ctx, %#v) failed with %v; want success", request, err)
 		return
 	}
-<<<<<<< HEAD
-	md, ok := metadata.FromContext(annotated)
-	fmt.Println(md, ok)
-=======
+
 	md, ok := metadata.FromOutgoingContext(annotated)
->>>>>>> 893772d2
 	if got, want := len(md), emptyForwardMetaCount+4; !ok || got != want {
 		t.Errorf("metadata items in context = %d want %d: %v", got, want, md)
 	}
@@ -89,12 +83,7 @@
 		t.Errorf("runtime.AnnotateContext(ctx, %#v) failed with %v; want success", request, err)
 		return
 	}
-<<<<<<< HEAD
-	md, ok := metadata.FromContext(annotated)
-	fmt.Println(md, ok)
-=======
 	md, ok := metadata.FromOutgoingContext(annotated)
->>>>>>> 893772d2
 	if !ok || len(md) != emptyForwardMetaCount+1 {
 		t.Errorf("Expected %d metadata items in context; got %v", emptyForwardMetaCount+1, md)
 	}
