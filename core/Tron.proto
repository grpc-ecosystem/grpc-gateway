syntax = "proto3";

import "google/protobuf/any.proto";

package protocol;


option java_package = "org.tron.protos"; //Specify the name of the package that generated the Java file
option java_outer_classname = "Protocol"; //Specify the class name of the generated Java file


enum AccountType {
  Normal = 0;
  AssetIssue = 1;
  Contract = 2;
}

// Account
message Account {
  message Vote {
    bytes vote_address = 1;
    int64 vote_count = 2;
  }
  bytes account_name = 1;
  AccountType type = 2;
  bytes address = 3;
  int64 balance = 4;
  repeated Vote votes = 5;
  map<string, int64> asset = 6;
}

message AccountList{
  repeated Account accounts = 1;
}

// Witness
message Witness {
  bytes address = 1;
  int64 voteCount = 2;
  bytes pubKey = 3;
  string url = 4;
  int64 totalProduced = 5;
  int64 totalMissed = 6;
  int64 latestBlockNum = 7;
}

<<<<<<< HEAD
// Transaction
=======
message WitnessList{
  repeated Witness witnesses = 1;
}

message NullMessage{
}

// Transcation

>>>>>>> c5f242e9
message TXOutput {
  int64 value = 1;
  bytes pubKeyHash = 2;
}

message TXInput {
  message raw {
    bytes txID = 1;
    int64 vout = 2;
    bytes pubKey = 3;
  }
  raw raw_data = 1;
  bytes signature = 4;
}

message TXOutputs {
  repeated TXOutput outputs = 1;
}

message Transaction {
  enum TransactionType {
    UtxoType = 0;
    ContractType = 1;
  }
  message Contract {
    enum ContractType {
      AccountCreateContract = 0;
      TransferContract = 1;
      TransferAssertContract = 2;
      VoteAssetContract = 3;
      VoteWitnessContract = 4;
      WitnessCreateContract = 5;
      AssetIssueContract = 6;
      DeployContract = 7;
    }
    ContractType type = 1;
    google.protobuf.Any parameter = 2;
  }
  message raw {
    TransactionType type = 2;
    repeated TXInput vin = 5;
    repeated TXOutput vout = 7;
    int64 expiration = 8;
    bytes data = 10;
    repeated Contract contract = 11;
    bytes scripts = 16;
  }
  raw raw_data = 1;
  repeated bytes signature = 5;
}

message BlockHeader {
  message raw {
    int64 timestamp = 1;
    bytes txTrieRoot = 2;
    bytes parentHash = 3;
    //bytes nonce = 5;
    //bytes difficulty = 6;
    int64 number = 7;
    int64 witness_id = 8;
    bytes witness_address = 9;
  }
  raw raw_data = 1;
  bytes witness_signature = 2;
}

// block
message Block {
  repeated Transaction transactions = 1;
  BlockHeader block_header = 2;
}

// Inventory
message BlockInventory {
  enum Type {
    SYNC = 0;
    ADVTISE = 1;
    FETCH = 2;
  }

  message BlockId {
    bytes hash = 1;
    int64 number = 2;
  }
  repeated BlockId ids = 1;
  Type type = 2;
}

message Inventory {
  enum InventoryType {
    TRX = 0;
    BLOCK = 1;
  }
  InventoryType type = 1;
  repeated bytes ids = 2;
}

message Items {
  enum ItemType {
    ERR = 0;
    TRX = 1;
    BLOCK = 2;
    BLOCKHEADER = 3;
  }

  ItemType type = 1;
  repeated Block blocks = 2;
  repeated BlockHeader block_headers = 3;
  repeated Transaction transactions = 4;
}<|MERGE_RESOLUTION|>--- conflicted
+++ resolved
@@ -29,7 +29,7 @@
   map<string, int64> asset = 6;
 }
 
-message AccountList{
+message AccountList {
   repeated Account accounts = 1;
 }
 
@@ -44,19 +44,16 @@
   int64 latestBlockNum = 7;
 }
 
-<<<<<<< HEAD
-// Transaction
-=======
-message WitnessList{
+
+message WitnessList {
   repeated Witness witnesses = 1;
 }
 
-message NullMessage{
+message NullMessage {
 }
 
 // Transcation
 
->>>>>>> c5f242e9
 message TXOutput {
   int64 value = 1;
   bytes pubKeyHash = 2;
