--- conflicted
+++ resolved
@@ -106,17 +106,14 @@
 	})
 }
 
-<<<<<<< HEAD
 // parseFlags parses command line options, updates the flags, and returns a list of filenames to their path for
 // any supplied mapping arguments.
 func parseFlags(parameter string) (packageMap map[string]string) {
-	packageMap = make(map[string]string)
-=======
-func parseFlags(reg *descriptor.Registry, parameter string) {
 	if parameter == "" {
 		return
 	}
->>>>>>> 77890144
+
+	packageMap = make(map[string]string)
 
 	for _, p := range strings.Split(parameter, ",") {
 		spec := strings.SplitN(p, "=", 2)
