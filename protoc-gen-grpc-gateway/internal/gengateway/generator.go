package gengateway

import (
	"errors"
	"fmt"
	"go/format"
	"path"
	"path/filepath"
	"strings"

	"github.com/golang/glog"
	"github.com/grpc-ecosystem/grpc-gateway/v2/internal/descriptor"
	gen "github.com/grpc-ecosystem/grpc-gateway/v2/internal/generator"
	"google.golang.org/protobuf/proto"
	"google.golang.org/protobuf/types/pluginpb"
)

var (
	errNoTargetService = errors.New("no target service defined in the file")
)

type pathType int

const (
	pathTypeImport pathType = iota
	pathTypeSourceRelative
)

type generator struct {
	reg                *descriptor.Registry
	baseImports        []descriptor.GoPackage
	useRequestContext  bool
	registerFuncSuffix string
	pathType           pathType
	allowPatchFeature  bool
	standalone         bool
}

<<<<<<< HEAD
// New returns a new generator which generates grpc gateway files and the registry to be used for loading files.
func New(useRequestContext bool, registerFuncSuffix, pathTypeString, modulePathString string, allowPatchFeature, standalone bool) (gen.Generator, *descriptor.Registry) {
	reg := descriptor.NewRegistry()

=======
// New returns a new generator which generates grpc gateway files.
func New(reg *descriptor.Registry, useRequestContext bool, registerFuncSuffix, pathTypeString string,
	allowPatchFeature, standalone bool) gen.Generator {
>>>>>>> 4cbe18c7
	var imports []descriptor.GoPackage
	for _, pkgpath := range []string{
		"context",
		"io",
		"net/http",
		"github.com/grpc-ecosystem/grpc-gateway/v2/runtime",
		"github.com/grpc-ecosystem/grpc-gateway/v2/utilities",
		"google.golang.org/protobuf/proto",
		"google.golang.org/grpc",
		"google.golang.org/grpc/codes",
		"google.golang.org/grpc/grpclog",
		"google.golang.org/grpc/metadata",
		"google.golang.org/grpc/status",
	} {
		pkg := descriptor.GoPackage{
			Path: pkgpath,
			Name: path.Base(pkgpath),
		}
		if err := reg.ReserveGoPackageAlias(pkg.Name, pkg.Path); err != nil {
			for i := 0; ; i++ {
				alias := fmt.Sprintf("%s_%d", pkg.Name, i)
				if err := reg.ReserveGoPackageAlias(alias, pkg.Path); err != nil {
					continue
				}
				pkg.Alias = alias
				break
			}
		}
		imports = append(imports, pkg)
	}

	var pathType pathType
	switch pathTypeString {
	case "", "import":
		// paths=import is default
	case "source_relative":
		pathType = pathTypeSourceRelative
	default:
		glog.Fatalf(`Unknown path type %q: want "import" or "source_relative".`, pathTypeString)
	}

	g := &generator{
		reg:                reg,
		baseImports:        imports,
		useRequestContext:  useRequestContext,
		registerFuncSuffix: registerFuncSuffix,
		pathType:           pathType,
		allowPatchFeature:  allowPatchFeature,
		standalone:         standalone,
	}

	return g, reg
}

func (g *generator) Generate(targets []*descriptor.File) ([]*descriptor.ResponseFile, error) {
	var files []*descriptor.ResponseFile
	for _, file := range targets {
		glog.V(1).Infof("Processing %s", file.GetName())

		code, err := g.generate(file)
		if err == errNoTargetService {
			glog.V(1).Infof("%s: %v", file.GetName(), err)
			continue
		}
		if err != nil {
			return nil, err
		}
		formatted, err := format.Source([]byte(code))
		if err != nil {
			glog.Errorf("%v: %s", err, code)
			return nil, err
		}

		name := g.getFilePath(file)
		ext := filepath.Ext(name)
		base := strings.TrimSuffix(name, ext)
		filename := fmt.Sprintf("%s.pb.gw.go", base)
		files = append(files, &descriptor.ResponseFile{
			GoPkg: file.GoPkg,
			CodeGeneratorResponse_File: &pluginpb.CodeGeneratorResponse_File{
				Name:    proto.String(filename),
				Content: proto.String(string(formatted)),
			},
		})
	}
	return files, nil
}

func (g *generator) getFilePath(file *descriptor.File) string {
	name := file.GetName()
	if g.pathType == pathTypeImport && file.GoPkg.Path != "" {
		return fmt.Sprintf("%s/%s", file.GoPkg.Path, filepath.Base(name))
	}

	return name
}

func (g *generator) generate(file *descriptor.File) (string, error) {
	pkgSeen := make(map[string]bool)
	var imports []descriptor.GoPackage
	for _, pkg := range g.baseImports {
		pkgSeen[pkg.Path] = true
		imports = append(imports, pkg)
	}

	if g.standalone {
		imports = append(imports, file.GoPkg)
	}

	for _, svc := range file.Services {
		for _, m := range svc.Methods {
			imports = append(imports, g.addEnumPathParamImports(file, m, pkgSeen)...)
			pkg := m.RequestType.File.GoPkg
			if len(m.Bindings) == 0 ||
				pkg == file.GoPkg || pkgSeen[pkg.Path] {
				continue
			}
			pkgSeen[pkg.Path] = true
			imports = append(imports, pkg)
		}
	}
	params := param{
		File:               file,
		Imports:            imports,
		UseRequestContext:  g.useRequestContext,
		RegisterFuncSuffix: g.registerFuncSuffix,
		AllowPatchFeature:  g.allowPatchFeature,
	}
	if g.reg != nil {
		params.OmitPackageDoc = g.reg.GetOmitPackageDoc()
	}
	return applyTemplate(params, g.reg)
}

// addEnumPathParamImports handles adding import of enum path parameter go packages
func (g *generator) addEnumPathParamImports(file *descriptor.File, m *descriptor.Method, pkgSeen map[string]bool) []descriptor.GoPackage {
	var imports []descriptor.GoPackage
	for _, b := range m.Bindings {
		for _, p := range b.PathParams {
			e, err := g.reg.LookupEnum("", p.Target.GetTypeName())
			if err != nil {
				continue
			}
			pkg := e.File.GoPkg
			if pkg == file.GoPkg || pkgSeen[pkg.Path] {
				continue
			}
			pkgSeen[pkg.Path] = true
			imports = append(imports, pkg)
		}
	}
	return imports
}<|MERGE_RESOLUTION|>--- conflicted
+++ resolved
@@ -36,16 +36,10 @@
 	standalone         bool
 }
 
-<<<<<<< HEAD
 // New returns a new generator which generates grpc gateway files and the registry to be used for loading files.
 func New(useRequestContext bool, registerFuncSuffix, pathTypeString, modulePathString string, allowPatchFeature, standalone bool) (gen.Generator, *descriptor.Registry) {
 	reg := descriptor.NewRegistry()
 
-=======
-// New returns a new generator which generates grpc gateway files.
-func New(reg *descriptor.Registry, useRequestContext bool, registerFuncSuffix, pathTypeString string,
-	allowPatchFeature, standalone bool) gen.Generator {
->>>>>>> 4cbe18c7
 	var imports []descriptor.GoPackage
 	for _, pkgpath := range []string{
 		"context",
