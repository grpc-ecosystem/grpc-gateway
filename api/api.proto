syntax = "proto3";
package protocol;

import "core/Tron.proto";
import "core/Contract.proto";
import "google/api/annotations.proto";


option java_package = "org.tron.api"; //Specify the name of the package that generated the Java file
option java_outer_classname = "GrpcAPI"; //Specify the class name of the generated Java file
option go_package = "github.com/tronprotocol/grpc-gateway/api";

service Wallet {

  rpc GetAccount (Account) returns (Account) {
    option (google.api.http) = {
      post: "/wallet/getaccount"
      body: "*"
      additional_bindings {
        get: "/wallet/getaccount"
      }
    };
  };

  rpc CreateTransaction (TransferContract) returns (Transaction) {
    option (google.api.http) = {
      post: "/wallet/createtransaction"
      body: "*"
      additional_bindings {
        get: "/wallet/createtransaction"
      }
    };
  };

  rpc BroadcastTransaction (Transaction) returns (Return) {
    option (google.api.http) = {
      post: "/wallet/broadcasttransaction"
      body: "*"
      additional_bindings {
        get: "/wallet/broadcasttransaction"
      }
    };
  };

  rpc UpdateAccount (AccountUpdateContract) returns (Transaction) {
    option (google.api.http) = {
      post: "/wallet/updateaccount"
      body: "*"
      additional_bindings {
        get: "/wallet/updateaccount"
      }
    };
  };

  rpc VoteWitnessAccount (VoteWitnessContract) returns (Transaction) {
    option (google.api.http) = {
      post: "/wallet/votewitnessaccount"
      body: "*"
      additional_bindings {
        get: "/wallet/votewitnessaccount"
      }
    };
  };

  rpc CreateAssetIssue (AssetIssueContract) returns (Transaction) {
    option (google.api.http) = {
      post: "/wallet/createassetissue"
      body: "*"
      additional_bindings {
        get: "/wallet/createassetissue"
      }
    };
  };

  rpc UpdateWitness (WitnessUpdateContract) returns (Transaction) {
    option (google.api.http) = {
      post: "/wallet/updatewitness"
      body: "*"
      additional_bindings {
        get: "/wallet/updatewitness"
      }
    };
  };

  rpc CreateWitness (WitnessCreateContract) returns (Transaction) {
    option (google.api.http) = {
      post: "/wallet/createwitness"
      body: "*"
      additional_bindings {
        get: "/wallet/createwitness"
      }
    };
  };

  rpc TransferAsset (TransferAssetContract) returns (Transaction) {
    option (google.api.http) = {
      post: "/wallet/transferasset"
      body: "*"
      additional_bindings {
        get: "/wallet/transferasset"
      }
    };
  }

  rpc ParticipateAssetIssue (ParticipateAssetIssueContract) returns (Transaction) {
    option (google.api.http) = {
      post: "/wallet/participateassetissue"
      body: "*"
      additional_bindings {
        get: "/wallet/participateassetissue"
      }
    };
  }

  rpc FreezeBalance (FreezeBalanceContract) returns (Transaction) {
    option (google.api.http) = {
      post: "/wallet/freezebalance"
      body: "*"
      additional_bindings {
        get: "/wallet/freezebalance"
      }
    };
  }

  rpc UnfreezeBalance (UnfreezeBalanceContract) returns (Transaction) {
    option (google.api.http) = {
      post: "/wallet/unfreezebalance"
      body: "*"
      additional_bindings {
        get: "/wallet/unfreezebalance"
      }
    };
  }

  rpc UnfreezeAsset (UnfreezeAssetContract) returns (Transaction) {
    option (google.api.http) = {
      post: "/wallet/unfreezeasset"
      body: "*"
      additional_bindings {
        get: "/wallet/unfreezeasset"
      }
    };
  }

  rpc WithdrawBalance (WithdrawBalanceContract) returns (Transaction) {
    option (google.api.http) = {
      post: "/wallet/withdrawbalance"
      body: "*"
      additional_bindings {
        get: "/wallet/withdrawbalance"
      }
    };
  }

  rpc UpdateAsset (UpdateAssetContract) returns (Transaction) {
    option (google.api.http) = {
      post: "/wallet/updateasset"
      body: "*"
      additional_bindings {
        get: "/wallet/updateasset"
      }
    };
  }

  rpc ListNodes (EmptyMessage) returns (NodeList) {
    option (google.api.http) = {
      post: "/wallet/listnodes"
      body: "*"
      additional_bindings {
        get: "/wallet/listnodes"
      }
    };
  }

  rpc GetAssetIssueByAccount (Account) returns (AssetIssueList) {
    option (google.api.http) = {
      post: "/wallet/getassetissuebyaccount"
      body: "*"
      additional_bindings {
        get: "/wallet/getassetissuebyaccount"
      }
    };
  }
  rpc GetAccountNet (Account) returns (AccountNetMessage) {
      option (google.api.http) = {
        post: "/wallet/getaccountnet"
        body: "*"
        additional_bindings {
          get: "/wallet/getaccountnet"
        }
      };
    };
  rpc GetAssetIssueByName (BytesMessage) returns (AssetIssueContract) {
    option (google.api.http) = {
      post: "/wallet/getassetissuebyname"
      body: "*"
      additional_bindings {
        get: "/wallet/getassetissuebyname"
      }
    };
  }
  rpc GetNowBlock (EmptyMessage) returns (Block) {
    option (google.api.http) = {
      post: "/wallet/getnowblock"
      body: "*"
      additional_bindings {
        get: "/wallet/getnowblock"
      }
    };
  }
  rpc GetBlockByNum (NumberMessage) returns (Block) {
    option (google.api.http) = {
      post: "/wallet/getblockbynum"
      body: "*"
      additional_bindings {
        get: "/wallet/getblockbynum"
      }
    };
  }

  rpc GetBlockById (BytesMessage) returns (Block) {
    option (google.api.http) = {
      post: "/wallet/getblockbyid"
      body: "*"
      additional_bindings {
        get: "/wallet/getblockbyid"
      }
    };
  }
  rpc GetBlockByLimitNext (BlockLimit) returns (BlockList) {
    option (google.api.http) = {
      post: "/wallet/getblockbylimitnext"
      body: "*"
      additional_bindings {
        get: "/wallet/getblockbylimitnext"
      }
    };
  }
  rpc GetBlockByLatestNum (NumberMessage) returns (BlockList) {
    option (google.api.http) = {
      post: "/wallet/getblockbylatestnum"
      body: "*"
      additional_bindings {
        get: "/wallet/getblockbylatestnum"
      }
    };
  }
  rpc GetTransactionById (BytesMessage) returns (Transaction) {
    option (google.api.http) = {
      post: "/wallet/gettransactionbyid"
      body: "*"
      additional_bindings {
        get: "/wallet/gettransactionbyid"
      }
    };
  }

  rpc ListWitnesses (EmptyMessage) returns (WitnessList) {
    option (google.api.http) = {
      post: "/wallet/listwitnesses"
      body: "*"
      additional_bindings {
        get: "/wallet/listwitnesses"
      }
    };
  };
  rpc GetAssetIssueList (EmptyMessage) returns (AssetIssueList) {
    option (google.api.http) = {
        post: "/wallet/getassetissuelist"
        body: "*"
        additional_bindings {
          get: "/wallet/getassetissuelist"
        }
      };
  }
  rpc TotalTransaction (EmptyMessage) returns (NumberMessage) {
    option (google.api.http) = {
      post: "/wallet/totaltransaction"
      body: "*"
      additional_bindings {
        get: "/wallet/totaltransaction"
      }
    };
  }
  rpc GetNextMaintenanceTime (EmptyMessage) returns (NumberMessage) {
    option (google.api.http) = {
      post: "/wallet/getnextmaintenancetime"
      body: "*"
      additional_bindings {
        get: "/wallet/getnextmaintenancetime"
      }
    };
  }
};


service WalletSolidity {

  rpc GetAccount (Account) returns (Account) {
    option (google.api.http) = {
      post: "/walletsolidity/getaccount"
      body: "*"
      additional_bindings {
        get: "/walletsolidity/getaccount"
      }
    };
  };
  rpc ListWitnesses (EmptyMessage) returns (WitnessList) {
    option (google.api.http) = {
      post: "/walletsolidity/listwitnesses"
      body: "*"
      additional_bindings {
        get: "/walletsolidity/listwitnesses"
      }
    };
  };
  rpc GetAssetIssueList (EmptyMessage) returns (AssetIssueList) {
    option (google.api.http) = {
      post: "/walletsolidity/getassetissuelist"
      body: "*"
      additional_bindings {
        get: "/walletsolidity/getassetissuelist"
      }
    };
  }
  rpc GetAssetIssueListByTimestamp (NumberMessage) returns (AssetIssueList) {
    option (google.api.http) = {
      post: "/walletsolidity/getassetissuelistbytimestamp"
      body: "*"
      additional_bindings {
        get: "/walletsolidity/getassetissuelistbytimestamp"
      }
    };
  }
  rpc GetAssetIssueByAccount (Account) returns (AssetIssueList) {
    option (google.api.http) = {
      post: "/walletsolidity/getassetissuebyaccount"
      body: "*"
      additional_bindings {
        get: "/walletsolidity/getassetissuebyaccount"
      }
    };
  }
  rpc GetAssetIssueByName (BytesMessage) returns (AssetIssueContract) {
    option (google.api.http) = {
      post: "/walletsolidity/getassetissuebyname"
      body: "*"
      additional_bindings {
        get: "/walletsolidity/getassetissuebyname"
      }
    };
  }
  rpc GetNowBlock (EmptyMessage) returns (Block) {
    option (google.api.http) = {
      post: "/walletsolidity/getnowblock"
      body: "*"
      additional_bindings {
        get: "/walletsolidity/getnowblock"
      }
    };
  }
  rpc GetBlockByNum (NumberMessage) returns (Block) {
    option (google.api.http) = {
      post: "/walletsolidity/getblockbynum"
      body: "*"
      additional_bindings {
        get: "/walletsolidity/getblockbynum"
      }
    };
  }
  //get transaction
  rpc TotalTransaction (EmptyMessage) returns (NumberMessage) {
    option (google.api.http) = {
      post: "/walletsolidity/totaltransaction"
      body: "*"
      additional_bindings {
        get: "/walletsolidity/totaltransaction"
      }
    };
  }
  rpc GetTransactionById (BytesMessage) returns (Transaction) {
    option (google.api.http) = {
      post: "/walletsolidity/gettransactionbyid"
      body: "*"
      additional_bindings {
        get: "/walletsolidity/gettransactionbyid"
      }
    };
  }
  rpc GetTransactionsByTimestamp (TimePaginatedMessage) returns (TransactionList) {
    option (google.api.http) = {
      post: "/walletsolidity/gettransactionsbytimestamp"
      body: "*"
      additional_bindings {
        get: "/walletsolidity/gettransactionsbytimestamp"
      }
    };
  }
  rpc GetTransactionsByTimestampCount (TimeMessage) returns (NumberMessage) {
    option (google.api.http) = {
      post: "/walletsolidity/gettransactionsbytimestampcount"
      body: "*"
      additional_bindings {
        get: "/walletsolidity/gettransactionsbytimestampcount"
      }
    };
  }
  rpc GetTransactionsFromThis (AccountPaginated) returns (TransactionList) {
    option (google.api.http) = {
      post: "/walletsolidity/gettransactionsfromthis"
      body: "*"
      additional_bindings {
        get: "/walletsolidity/gettransactionsfromthis"
      }
    };
  }
  rpc GetTransactionsToThis (AccountPaginated) returns (TransactionList) {
    option (google.api.http) = {
      post: "/walletsolidity/gettransactionstothis"
      body: "*"
      additional_bindings {
        get: "/walletsolidity/gettransactionstothis"
      }
    };
  }
  rpc GetTransactionsFromThisCount (Account) returns (NumberMessage) {
    option (google.api.http) = {
      post: "/walletsolidity/gettransactionsfromthiscount"
      body: "*"
      additional_bindings {
        get: "/walletsolidity/gettransactionsfromthiscount"
      }
    };
  }
  rpc GetTransactionsToThisCount (Account) returns (NumberMessage) {
    option (google.api.http) = {
      post: "/walletsolidity/gettransactionstothiscount"
      body: "*"
      additional_bindings {
        get: "/walletsolidity/gettransactionstothiscount"
      }
    };
  }
};

// the api of tron's db
service Database {
  // for tapos
  rpc getBlockReference (EmptyMessage) returns (BlockReference) {

  }
  rpc GetDynamicProperties (EmptyMessage) returns (DynamicProperties) {

  }
  rpc GetNowBlock (EmptyMessage) returns (Block) {

  }
  rpc GetBlockByNum (NumberMessage) returns (Block) {

  }
};

message Return {
  enum response_code {
    SUCCESS = 0;
    SIGERROR = 1; // error in signature
    CONTRACT_VALIDATE_ERROR = 2;
    CONTRACT_EXE_ERROR = 3;
    BANDWITH_ERROR = 4;
    DUP_TRANSACTION_ERROR = 5;
    TAPOS_ERROR = 6;
    TOO_BIG_TRANSACTION_ERROR = 7;
    TRANSACTION_EXPIRATION_ERROR = 8;
    SERVER_BUSY = 9;
    OTHER_ERROR = 20;
  }

  bool result = 1;
  response_code code = 2;
  bytes message = 3;
}

message BlockReference {
  int64 block_num = 1;
  bytes block_hash = 2;
}

// the api of tron's network such as node list.
service Network {

};

message WitnessList {
  repeated Witness witnesses = 1;
}
message AssetIssueList {
  repeated AssetIssueContract assetIssue = 1;
}
message BlockList {
  repeated Block block = 1;
}
message TransactionList {
  repeated Transaction transaction = 1;
}

// Gossip node list
message NodeList {
  repeated Node nodes = 1;
}

// Gossip node
message Node {
  Address address = 1;
}

// Gossip node address
message Address {
  bytes host = 1;
  int32 port = 2;
}

message EmptyMessage {
}
message NumberMessage {
  int64 num = 1;
}
message BytesMessage {
  bytes value = 1;
}
message TimeMessage {
  int64 beginInMilliseconds = 1;
  int64 endInMilliseconds = 2;
}
message BlockLimit {
  int64 startNum = 1;
  int64 endNum = 2;
}
message TransactionLimit {
  bytes transactionId = 1;
  int64 limitNum = 2;
}
<<<<<<< HEAD
message AccountNetMessage {
  int64 freeNetUsed = 1;
  int64 freeNetLimit = 2;
  int64 NetUsed = 3;
  int64 NetLimit = 4;
  map<string, int64> assetNetUsed = 5;
  map<string, int64> assetNetLimit = 6;
}

=======
message AccountPaginated {
  Account account = 1;
  int64 offset = 2;
  int64 limit = 3;
}
message TimePaginatedMessage {
  TimeMessage timeMessage = 1;
  int64 offset = 2;
  int64 limit = 3;
}
>>>>>>> c04e53d2
<|MERGE_RESOLUTION|>--- conflicted
+++ resolved
@@ -1,563 +1,559 @@
-syntax = "proto3";
-package protocol;
-
-import "core/Tron.proto";
-import "core/Contract.proto";
-import "google/api/annotations.proto";
-
-
-option java_package = "org.tron.api"; //Specify the name of the package that generated the Java file
-option java_outer_classname = "GrpcAPI"; //Specify the class name of the generated Java file
-option go_package = "github.com/tronprotocol/grpc-gateway/api";
-
-service Wallet {
-
-  rpc GetAccount (Account) returns (Account) {
-    option (google.api.http) = {
-      post: "/wallet/getaccount"
-      body: "*"
-      additional_bindings {
-        get: "/wallet/getaccount"
-      }
-    };
-  };
-
-  rpc CreateTransaction (TransferContract) returns (Transaction) {
-    option (google.api.http) = {
-      post: "/wallet/createtransaction"
-      body: "*"
-      additional_bindings {
-        get: "/wallet/createtransaction"
-      }
-    };
-  };
-
-  rpc BroadcastTransaction (Transaction) returns (Return) {
-    option (google.api.http) = {
-      post: "/wallet/broadcasttransaction"
-      body: "*"
-      additional_bindings {
-        get: "/wallet/broadcasttransaction"
-      }
-    };
-  };
-
-  rpc UpdateAccount (AccountUpdateContract) returns (Transaction) {
-    option (google.api.http) = {
-      post: "/wallet/updateaccount"
-      body: "*"
-      additional_bindings {
-        get: "/wallet/updateaccount"
-      }
-    };
-  };
-
-  rpc VoteWitnessAccount (VoteWitnessContract) returns (Transaction) {
-    option (google.api.http) = {
-      post: "/wallet/votewitnessaccount"
-      body: "*"
-      additional_bindings {
-        get: "/wallet/votewitnessaccount"
-      }
-    };
-  };
-
-  rpc CreateAssetIssue (AssetIssueContract) returns (Transaction) {
-    option (google.api.http) = {
-      post: "/wallet/createassetissue"
-      body: "*"
-      additional_bindings {
-        get: "/wallet/createassetissue"
-      }
-    };
-  };
-
-  rpc UpdateWitness (WitnessUpdateContract) returns (Transaction) {
-    option (google.api.http) = {
-      post: "/wallet/updatewitness"
-      body: "*"
-      additional_bindings {
-        get: "/wallet/updatewitness"
-      }
-    };
-  };
-
-  rpc CreateWitness (WitnessCreateContract) returns (Transaction) {
-    option (google.api.http) = {
-      post: "/wallet/createwitness"
-      body: "*"
-      additional_bindings {
-        get: "/wallet/createwitness"
-      }
-    };
-  };
-
-  rpc TransferAsset (TransferAssetContract) returns (Transaction) {
-    option (google.api.http) = {
-      post: "/wallet/transferasset"
-      body: "*"
-      additional_bindings {
-        get: "/wallet/transferasset"
-      }
-    };
-  }
-
-  rpc ParticipateAssetIssue (ParticipateAssetIssueContract) returns (Transaction) {
-    option (google.api.http) = {
-      post: "/wallet/participateassetissue"
-      body: "*"
-      additional_bindings {
-        get: "/wallet/participateassetissue"
-      }
-    };
-  }
-
-  rpc FreezeBalance (FreezeBalanceContract) returns (Transaction) {
-    option (google.api.http) = {
-      post: "/wallet/freezebalance"
-      body: "*"
-      additional_bindings {
-        get: "/wallet/freezebalance"
-      }
-    };
-  }
-
-  rpc UnfreezeBalance (UnfreezeBalanceContract) returns (Transaction) {
-    option (google.api.http) = {
-      post: "/wallet/unfreezebalance"
-      body: "*"
-      additional_bindings {
-        get: "/wallet/unfreezebalance"
-      }
-    };
-  }
-
-  rpc UnfreezeAsset (UnfreezeAssetContract) returns (Transaction) {
-    option (google.api.http) = {
-      post: "/wallet/unfreezeasset"
-      body: "*"
-      additional_bindings {
-        get: "/wallet/unfreezeasset"
-      }
-    };
-  }
-
-  rpc WithdrawBalance (WithdrawBalanceContract) returns (Transaction) {
-    option (google.api.http) = {
-      post: "/wallet/withdrawbalance"
-      body: "*"
-      additional_bindings {
-        get: "/wallet/withdrawbalance"
-      }
-    };
-  }
-
-  rpc UpdateAsset (UpdateAssetContract) returns (Transaction) {
-    option (google.api.http) = {
-      post: "/wallet/updateasset"
-      body: "*"
-      additional_bindings {
-        get: "/wallet/updateasset"
-      }
-    };
-  }
-
-  rpc ListNodes (EmptyMessage) returns (NodeList) {
-    option (google.api.http) = {
-      post: "/wallet/listnodes"
-      body: "*"
-      additional_bindings {
-        get: "/wallet/listnodes"
-      }
-    };
-  }
-
-  rpc GetAssetIssueByAccount (Account) returns (AssetIssueList) {
-    option (google.api.http) = {
-      post: "/wallet/getassetissuebyaccount"
-      body: "*"
-      additional_bindings {
-        get: "/wallet/getassetissuebyaccount"
-      }
-    };
-  }
-  rpc GetAccountNet (Account) returns (AccountNetMessage) {
-      option (google.api.http) = {
-        post: "/wallet/getaccountnet"
-        body: "*"
-        additional_bindings {
-          get: "/wallet/getaccountnet"
-        }
-      };
-    };
-  rpc GetAssetIssueByName (BytesMessage) returns (AssetIssueContract) {
-    option (google.api.http) = {
-      post: "/wallet/getassetissuebyname"
-      body: "*"
-      additional_bindings {
-        get: "/wallet/getassetissuebyname"
-      }
-    };
-  }
-  rpc GetNowBlock (EmptyMessage) returns (Block) {
-    option (google.api.http) = {
-      post: "/wallet/getnowblock"
-      body: "*"
-      additional_bindings {
-        get: "/wallet/getnowblock"
-      }
-    };
-  }
-  rpc GetBlockByNum (NumberMessage) returns (Block) {
-    option (google.api.http) = {
-      post: "/wallet/getblockbynum"
-      body: "*"
-      additional_bindings {
-        get: "/wallet/getblockbynum"
-      }
-    };
-  }
-
-  rpc GetBlockById (BytesMessage) returns (Block) {
-    option (google.api.http) = {
-      post: "/wallet/getblockbyid"
-      body: "*"
-      additional_bindings {
-        get: "/wallet/getblockbyid"
-      }
-    };
-  }
-  rpc GetBlockByLimitNext (BlockLimit) returns (BlockList) {
-    option (google.api.http) = {
-      post: "/wallet/getblockbylimitnext"
-      body: "*"
-      additional_bindings {
-        get: "/wallet/getblockbylimitnext"
-      }
-    };
-  }
-  rpc GetBlockByLatestNum (NumberMessage) returns (BlockList) {
-    option (google.api.http) = {
-      post: "/wallet/getblockbylatestnum"
-      body: "*"
-      additional_bindings {
-        get: "/wallet/getblockbylatestnum"
-      }
-    };
-  }
-  rpc GetTransactionById (BytesMessage) returns (Transaction) {
-    option (google.api.http) = {
-      post: "/wallet/gettransactionbyid"
-      body: "*"
-      additional_bindings {
-        get: "/wallet/gettransactionbyid"
-      }
-    };
-  }
-
-  rpc ListWitnesses (EmptyMessage) returns (WitnessList) {
-    option (google.api.http) = {
-      post: "/wallet/listwitnesses"
-      body: "*"
-      additional_bindings {
-        get: "/wallet/listwitnesses"
-      }
-    };
-  };
-  rpc GetAssetIssueList (EmptyMessage) returns (AssetIssueList) {
-    option (google.api.http) = {
-        post: "/wallet/getassetissuelist"
-        body: "*"
-        additional_bindings {
-          get: "/wallet/getassetissuelist"
-        }
-      };
-  }
-  rpc TotalTransaction (EmptyMessage) returns (NumberMessage) {
-    option (google.api.http) = {
-      post: "/wallet/totaltransaction"
-      body: "*"
-      additional_bindings {
-        get: "/wallet/totaltransaction"
-      }
-    };
-  }
-  rpc GetNextMaintenanceTime (EmptyMessage) returns (NumberMessage) {
-    option (google.api.http) = {
-      post: "/wallet/getnextmaintenancetime"
-      body: "*"
-      additional_bindings {
-        get: "/wallet/getnextmaintenancetime"
-      }
-    };
-  }
-};
-
-
-service WalletSolidity {
-
-  rpc GetAccount (Account) returns (Account) {
-    option (google.api.http) = {
-      post: "/walletsolidity/getaccount"
-      body: "*"
-      additional_bindings {
-        get: "/walletsolidity/getaccount"
-      }
-    };
-  };
-  rpc ListWitnesses (EmptyMessage) returns (WitnessList) {
-    option (google.api.http) = {
-      post: "/walletsolidity/listwitnesses"
-      body: "*"
-      additional_bindings {
-        get: "/walletsolidity/listwitnesses"
-      }
-    };
-  };
-  rpc GetAssetIssueList (EmptyMessage) returns (AssetIssueList) {
-    option (google.api.http) = {
-      post: "/walletsolidity/getassetissuelist"
-      body: "*"
-      additional_bindings {
-        get: "/walletsolidity/getassetissuelist"
-      }
-    };
-  }
-  rpc GetAssetIssueListByTimestamp (NumberMessage) returns (AssetIssueList) {
-    option (google.api.http) = {
-      post: "/walletsolidity/getassetissuelistbytimestamp"
-      body: "*"
-      additional_bindings {
-        get: "/walletsolidity/getassetissuelistbytimestamp"
-      }
-    };
-  }
-  rpc GetAssetIssueByAccount (Account) returns (AssetIssueList) {
-    option (google.api.http) = {
-      post: "/walletsolidity/getassetissuebyaccount"
-      body: "*"
-      additional_bindings {
-        get: "/walletsolidity/getassetissuebyaccount"
-      }
-    };
-  }
-  rpc GetAssetIssueByName (BytesMessage) returns (AssetIssueContract) {
-    option (google.api.http) = {
-      post: "/walletsolidity/getassetissuebyname"
-      body: "*"
-      additional_bindings {
-        get: "/walletsolidity/getassetissuebyname"
-      }
-    };
-  }
-  rpc GetNowBlock (EmptyMessage) returns (Block) {
-    option (google.api.http) = {
-      post: "/walletsolidity/getnowblock"
-      body: "*"
-      additional_bindings {
-        get: "/walletsolidity/getnowblock"
-      }
-    };
-  }
-  rpc GetBlockByNum (NumberMessage) returns (Block) {
-    option (google.api.http) = {
-      post: "/walletsolidity/getblockbynum"
-      body: "*"
-      additional_bindings {
-        get: "/walletsolidity/getblockbynum"
-      }
-    };
-  }
-  //get transaction
-  rpc TotalTransaction (EmptyMessage) returns (NumberMessage) {
-    option (google.api.http) = {
-      post: "/walletsolidity/totaltransaction"
-      body: "*"
-      additional_bindings {
-        get: "/walletsolidity/totaltransaction"
-      }
-    };
-  }
-  rpc GetTransactionById (BytesMessage) returns (Transaction) {
-    option (google.api.http) = {
-      post: "/walletsolidity/gettransactionbyid"
-      body: "*"
-      additional_bindings {
-        get: "/walletsolidity/gettransactionbyid"
-      }
-    };
-  }
-  rpc GetTransactionsByTimestamp (TimePaginatedMessage) returns (TransactionList) {
-    option (google.api.http) = {
-      post: "/walletsolidity/gettransactionsbytimestamp"
-      body: "*"
-      additional_bindings {
-        get: "/walletsolidity/gettransactionsbytimestamp"
-      }
-    };
-  }
-  rpc GetTransactionsByTimestampCount (TimeMessage) returns (NumberMessage) {
-    option (google.api.http) = {
-      post: "/walletsolidity/gettransactionsbytimestampcount"
-      body: "*"
-      additional_bindings {
-        get: "/walletsolidity/gettransactionsbytimestampcount"
-      }
-    };
-  }
-  rpc GetTransactionsFromThis (AccountPaginated) returns (TransactionList) {
-    option (google.api.http) = {
-      post: "/walletsolidity/gettransactionsfromthis"
-      body: "*"
-      additional_bindings {
-        get: "/walletsolidity/gettransactionsfromthis"
-      }
-    };
-  }
-  rpc GetTransactionsToThis (AccountPaginated) returns (TransactionList) {
-    option (google.api.http) = {
-      post: "/walletsolidity/gettransactionstothis"
-      body: "*"
-      additional_bindings {
-        get: "/walletsolidity/gettransactionstothis"
-      }
-    };
-  }
-  rpc GetTransactionsFromThisCount (Account) returns (NumberMessage) {
-    option (google.api.http) = {
-      post: "/walletsolidity/gettransactionsfromthiscount"
-      body: "*"
-      additional_bindings {
-        get: "/walletsolidity/gettransactionsfromthiscount"
-      }
-    };
-  }
-  rpc GetTransactionsToThisCount (Account) returns (NumberMessage) {
-    option (google.api.http) = {
-      post: "/walletsolidity/gettransactionstothiscount"
-      body: "*"
-      additional_bindings {
-        get: "/walletsolidity/gettransactionstothiscount"
-      }
-    };
-  }
-};
-
-// the api of tron's db
-service Database {
-  // for tapos
-  rpc getBlockReference (EmptyMessage) returns (BlockReference) {
-
-  }
-  rpc GetDynamicProperties (EmptyMessage) returns (DynamicProperties) {
-
-  }
-  rpc GetNowBlock (EmptyMessage) returns (Block) {
-
-  }
-  rpc GetBlockByNum (NumberMessage) returns (Block) {
-
-  }
-};
-
-message Return {
-  enum response_code {
-    SUCCESS = 0;
-    SIGERROR = 1; // error in signature
-    CONTRACT_VALIDATE_ERROR = 2;
-    CONTRACT_EXE_ERROR = 3;
-    BANDWITH_ERROR = 4;
-    DUP_TRANSACTION_ERROR = 5;
-    TAPOS_ERROR = 6;
-    TOO_BIG_TRANSACTION_ERROR = 7;
-    TRANSACTION_EXPIRATION_ERROR = 8;
-    SERVER_BUSY = 9;
-    OTHER_ERROR = 20;
-  }
-
-  bool result = 1;
-  response_code code = 2;
-  bytes message = 3;
-}
-
-message BlockReference {
-  int64 block_num = 1;
-  bytes block_hash = 2;
-}
-
-// the api of tron's network such as node list.
-service Network {
-
-};
-
-message WitnessList {
-  repeated Witness witnesses = 1;
-}
-message AssetIssueList {
-  repeated AssetIssueContract assetIssue = 1;
-}
-message BlockList {
-  repeated Block block = 1;
-}
-message TransactionList {
-  repeated Transaction transaction = 1;
-}
-
-// Gossip node list
-message NodeList {
-  repeated Node nodes = 1;
-}
-
-// Gossip node
-message Node {
-  Address address = 1;
-}
-
-// Gossip node address
-message Address {
-  bytes host = 1;
-  int32 port = 2;
-}
-
-message EmptyMessage {
-}
-message NumberMessage {
-  int64 num = 1;
-}
-message BytesMessage {
-  bytes value = 1;
-}
-message TimeMessage {
-  int64 beginInMilliseconds = 1;
-  int64 endInMilliseconds = 2;
-}
-message BlockLimit {
-  int64 startNum = 1;
-  int64 endNum = 2;
-}
-message TransactionLimit {
-  bytes transactionId = 1;
-  int64 limitNum = 2;
-}
-<<<<<<< HEAD
-message AccountNetMessage {
-  int64 freeNetUsed = 1;
-  int64 freeNetLimit = 2;
-  int64 NetUsed = 3;
-  int64 NetLimit = 4;
-  map<string, int64> assetNetUsed = 5;
-  map<string, int64> assetNetLimit = 6;
-}
-
-=======
-message AccountPaginated {
-  Account account = 1;
-  int64 offset = 2;
-  int64 limit = 3;
-}
-message TimePaginatedMessage {
-  TimeMessage timeMessage = 1;
-  int64 offset = 2;
-  int64 limit = 3;
-}
->>>>>>> c04e53d2
+syntax = "proto3";
+package protocol;
+
+import "core/Tron.proto";
+import "core/Contract.proto";
+import "google/api/annotations.proto";
+
+
+option java_package = "org.tron.api"; //Specify the name of the package that generated the Java file
+option java_outer_classname = "GrpcAPI"; //Specify the class name of the generated Java file
+option go_package = "github.com/tronprotocol/grpc-gateway/api";
+
+service Wallet {
+
+  rpc GetAccount (Account) returns (Account) {
+    option (google.api.http) = {
+      post: "/wallet/getaccount"
+      body: "*"
+      additional_bindings {
+        get: "/wallet/getaccount"
+      }
+    };
+  };
+
+  rpc CreateTransaction (TransferContract) returns (Transaction) {
+    option (google.api.http) = {
+      post: "/wallet/createtransaction"
+      body: "*"
+      additional_bindings {
+        get: "/wallet/createtransaction"
+      }
+    };
+  };
+
+  rpc BroadcastTransaction (Transaction) returns (Return) {
+    option (google.api.http) = {
+      post: "/wallet/broadcasttransaction"
+      body: "*"
+      additional_bindings {
+        get: "/wallet/broadcasttransaction"
+      }
+    };
+  };
+
+  rpc UpdateAccount (AccountUpdateContract) returns (Transaction) {
+    option (google.api.http) = {
+      post: "/wallet/updateaccount"
+      body: "*"
+      additional_bindings {
+        get: "/wallet/updateaccount"
+      }
+    };
+  };
+
+  rpc VoteWitnessAccount (VoteWitnessContract) returns (Transaction) {
+    option (google.api.http) = {
+      post: "/wallet/votewitnessaccount"
+      body: "*"
+      additional_bindings {
+        get: "/wallet/votewitnessaccount"
+      }
+    };
+  };
+
+  rpc CreateAssetIssue (AssetIssueContract) returns (Transaction) {
+    option (google.api.http) = {
+      post: "/wallet/createassetissue"
+      body: "*"
+      additional_bindings {
+        get: "/wallet/createassetissue"
+      }
+    };
+  };
+
+  rpc UpdateWitness (WitnessUpdateContract) returns (Transaction) {
+    option (google.api.http) = {
+      post: "/wallet/updatewitness"
+      body: "*"
+      additional_bindings {
+        get: "/wallet/updatewitness"
+      }
+    };
+  };
+
+  rpc CreateWitness (WitnessCreateContract) returns (Transaction) {
+    option (google.api.http) = {
+      post: "/wallet/createwitness"
+      body: "*"
+      additional_bindings {
+        get: "/wallet/createwitness"
+      }
+    };
+  };
+
+  rpc TransferAsset (TransferAssetContract) returns (Transaction) {
+    option (google.api.http) = {
+      post: "/wallet/transferasset"
+      body: "*"
+      additional_bindings {
+        get: "/wallet/transferasset"
+      }
+    };
+  }
+
+  rpc ParticipateAssetIssue (ParticipateAssetIssueContract) returns (Transaction) {
+    option (google.api.http) = {
+      post: "/wallet/participateassetissue"
+      body: "*"
+      additional_bindings {
+        get: "/wallet/participateassetissue"
+      }
+    };
+  }
+
+  rpc FreezeBalance (FreezeBalanceContract) returns (Transaction) {
+    option (google.api.http) = {
+      post: "/wallet/freezebalance"
+      body: "*"
+      additional_bindings {
+        get: "/wallet/freezebalance"
+      }
+    };
+  }
+
+  rpc UnfreezeBalance (UnfreezeBalanceContract) returns (Transaction) {
+    option (google.api.http) = {
+      post: "/wallet/unfreezebalance"
+      body: "*"
+      additional_bindings {
+        get: "/wallet/unfreezebalance"
+      }
+    };
+  }
+
+  rpc UnfreezeAsset (UnfreezeAssetContract) returns (Transaction) {
+    option (google.api.http) = {
+      post: "/wallet/unfreezeasset"
+      body: "*"
+      additional_bindings {
+        get: "/wallet/unfreezeasset"
+      }
+    };
+  }
+
+  rpc WithdrawBalance (WithdrawBalanceContract) returns (Transaction) {
+    option (google.api.http) = {
+      post: "/wallet/withdrawbalance"
+      body: "*"
+      additional_bindings {
+        get: "/wallet/withdrawbalance"
+      }
+    };
+  }
+
+  rpc UpdateAsset (UpdateAssetContract) returns (Transaction) {
+    option (google.api.http) = {
+      post: "/wallet/updateasset"
+      body: "*"
+      additional_bindings {
+        get: "/wallet/updateasset"
+      }
+    };
+  }
+
+  rpc ListNodes (EmptyMessage) returns (NodeList) {
+    option (google.api.http) = {
+      post: "/wallet/listnodes"
+      body: "*"
+      additional_bindings {
+        get: "/wallet/listnodes"
+      }
+    };
+  }
+
+  rpc GetAssetIssueByAccount (Account) returns (AssetIssueList) {
+    option (google.api.http) = {
+      post: "/wallet/getassetissuebyaccount"
+      body: "*"
+      additional_bindings {
+        get: "/wallet/getassetissuebyaccount"
+      }
+    };
+  }
+  rpc GetAccountNet (Account) returns (AccountNetMessage) {
+      option (google.api.http) = {
+        post: "/wallet/getaccountnet"
+        body: "*"
+        additional_bindings {
+          get: "/wallet/getaccountnet"
+        }
+      };
+    };
+  rpc GetAssetIssueByName (BytesMessage) returns (AssetIssueContract) {
+    option (google.api.http) = {
+      post: "/wallet/getassetissuebyname"
+      body: "*"
+      additional_bindings {
+        get: "/wallet/getassetissuebyname"
+      }
+    };
+  }
+  rpc GetNowBlock (EmptyMessage) returns (Block) {
+    option (google.api.http) = {
+      post: "/wallet/getnowblock"
+      body: "*"
+      additional_bindings {
+        get: "/wallet/getnowblock"
+      }
+    };
+  }
+  rpc GetBlockByNum (NumberMessage) returns (Block) {
+    option (google.api.http) = {
+      post: "/wallet/getblockbynum"
+      body: "*"
+      additional_bindings {
+        get: "/wallet/getblockbynum"
+      }
+    };
+  }
+
+  rpc GetBlockById (BytesMessage) returns (Block) {
+    option (google.api.http) = {
+      post: "/wallet/getblockbyid"
+      body: "*"
+      additional_bindings {
+        get: "/wallet/getblockbyid"
+      }
+    };
+  }
+  rpc GetBlockByLimitNext (BlockLimit) returns (BlockList) {
+    option (google.api.http) = {
+      post: "/wallet/getblockbylimitnext"
+      body: "*"
+      additional_bindings {
+        get: "/wallet/getblockbylimitnext"
+      }
+    };
+  }
+  rpc GetBlockByLatestNum (NumberMessage) returns (BlockList) {
+    option (google.api.http) = {
+      post: "/wallet/getblockbylatestnum"
+      body: "*"
+      additional_bindings {
+        get: "/wallet/getblockbylatestnum"
+      }
+    };
+  }
+  rpc GetTransactionById (BytesMessage) returns (Transaction) {
+    option (google.api.http) = {
+      post: "/wallet/gettransactionbyid"
+      body: "*"
+      additional_bindings {
+        get: "/wallet/gettransactionbyid"
+      }
+    };
+  }
+
+  rpc ListWitnesses (EmptyMessage) returns (WitnessList) {
+    option (google.api.http) = {
+      post: "/wallet/listwitnesses"
+      body: "*"
+      additional_bindings {
+        get: "/wallet/listwitnesses"
+      }
+    };
+  };
+  rpc GetAssetIssueList (EmptyMessage) returns (AssetIssueList) {
+    option (google.api.http) = {
+        post: "/wallet/getassetissuelist"
+        body: "*"
+        additional_bindings {
+          get: "/wallet/getassetissuelist"
+        }
+      };
+  }
+  rpc TotalTransaction (EmptyMessage) returns (NumberMessage) {
+    option (google.api.http) = {
+      post: "/wallet/totaltransaction"
+      body: "*"
+      additional_bindings {
+        get: "/wallet/totaltransaction"
+      }
+    };
+  }
+  rpc GetNextMaintenanceTime (EmptyMessage) returns (NumberMessage) {
+    option (google.api.http) = {
+      post: "/wallet/getnextmaintenancetime"
+      body: "*"
+      additional_bindings {
+        get: "/wallet/getnextmaintenancetime"
+      }
+    };
+  }
+};
+
+
+service WalletSolidity {
+
+  rpc GetAccount (Account) returns (Account) {
+    option (google.api.http) = {
+      post: "/walletsolidity/getaccount"
+      body: "*"
+      additional_bindings {
+        get: "/walletsolidity/getaccount"
+      }
+    };
+  };
+  rpc ListWitnesses (EmptyMessage) returns (WitnessList) {
+    option (google.api.http) = {
+      post: "/walletsolidity/listwitnesses"
+      body: "*"
+      additional_bindings {
+        get: "/walletsolidity/listwitnesses"
+      }
+    };
+  };
+  rpc GetAssetIssueList (EmptyMessage) returns (AssetIssueList) {
+    option (google.api.http) = {
+      post: "/walletsolidity/getassetissuelist"
+      body: "*"
+      additional_bindings {
+        get: "/walletsolidity/getassetissuelist"
+      }
+    };
+  }
+  rpc GetAssetIssueListByTimestamp (NumberMessage) returns (AssetIssueList) {
+    option (google.api.http) = {
+      post: "/walletsolidity/getassetissuelistbytimestamp"
+      body: "*"
+      additional_bindings {
+        get: "/walletsolidity/getassetissuelistbytimestamp"
+      }
+    };
+  }
+  rpc GetAssetIssueByAccount (Account) returns (AssetIssueList) {
+    option (google.api.http) = {
+      post: "/walletsolidity/getassetissuebyaccount"
+      body: "*"
+      additional_bindings {
+        get: "/walletsolidity/getassetissuebyaccount"
+      }
+    };
+  }
+  rpc GetAssetIssueByName (BytesMessage) returns (AssetIssueContract) {
+    option (google.api.http) = {
+      post: "/walletsolidity/getassetissuebyname"
+      body: "*"
+      additional_bindings {
+        get: "/walletsolidity/getassetissuebyname"
+      }
+    };
+  }
+  rpc GetNowBlock (EmptyMessage) returns (Block) {
+    option (google.api.http) = {
+      post: "/walletsolidity/getnowblock"
+      body: "*"
+      additional_bindings {
+        get: "/walletsolidity/getnowblock"
+      }
+    };
+  }
+  rpc GetBlockByNum (NumberMessage) returns (Block) {
+    option (google.api.http) = {
+      post: "/walletsolidity/getblockbynum"
+      body: "*"
+      additional_bindings {
+        get: "/walletsolidity/getblockbynum"
+      }
+    };
+  }
+  //get transaction
+  rpc TotalTransaction (EmptyMessage) returns (NumberMessage) {
+    option (google.api.http) = {
+      post: "/walletsolidity/totaltransaction"
+      body: "*"
+      additional_bindings {
+        get: "/walletsolidity/totaltransaction"
+      }
+    };
+  }
+  rpc GetTransactionById (BytesMessage) returns (Transaction) {
+    option (google.api.http) = {
+      post: "/walletsolidity/gettransactionbyid"
+      body: "*"
+      additional_bindings {
+        get: "/walletsolidity/gettransactionbyid"
+      }
+    };
+  }
+  rpc GetTransactionsByTimestamp (TimePaginatedMessage) returns (TransactionList) {
+    option (google.api.http) = {
+      post: "/walletsolidity/gettransactionsbytimestamp"
+      body: "*"
+      additional_bindings {
+        get: "/walletsolidity/gettransactionsbytimestamp"
+      }
+    };
+  }
+  rpc GetTransactionsByTimestampCount (TimeMessage) returns (NumberMessage) {
+    option (google.api.http) = {
+      post: "/walletsolidity/gettransactionsbytimestampcount"
+      body: "*"
+      additional_bindings {
+        get: "/walletsolidity/gettransactionsbytimestampcount"
+      }
+    };
+  }
+  rpc GetTransactionsFromThis (AccountPaginated) returns (TransactionList) {
+    option (google.api.http) = {
+      post: "/walletsolidity/gettransactionsfromthis"
+      body: "*"
+      additional_bindings {
+        get: "/walletsolidity/gettransactionsfromthis"
+      }
+    };
+  }
+  rpc GetTransactionsToThis (AccountPaginated) returns (TransactionList) {
+    option (google.api.http) = {
+      post: "/walletsolidity/gettransactionstothis"
+      body: "*"
+      additional_bindings {
+        get: "/walletsolidity/gettransactionstothis"
+      }
+    };
+  }
+  rpc GetTransactionsFromThisCount (Account) returns (NumberMessage) {
+    option (google.api.http) = {
+      post: "/walletsolidity/gettransactionsfromthiscount"
+      body: "*"
+      additional_bindings {
+        get: "/walletsolidity/gettransactionsfromthiscount"
+      }
+    };
+  }
+  rpc GetTransactionsToThisCount (Account) returns (NumberMessage) {
+    option (google.api.http) = {
+      post: "/walletsolidity/gettransactionstothiscount"
+      body: "*"
+      additional_bindings {
+        get: "/walletsolidity/gettransactionstothiscount"
+      }
+    };
+  }
+};
+
+// the api of tron's db
+service Database {
+  // for tapos
+  rpc getBlockReference (EmptyMessage) returns (BlockReference) {
+
+  }
+  rpc GetDynamicProperties (EmptyMessage) returns (DynamicProperties) {
+
+  }
+  rpc GetNowBlock (EmptyMessage) returns (Block) {
+
+  }
+  rpc GetBlockByNum (NumberMessage) returns (Block) {
+
+  }
+};
+
+message Return {
+  enum response_code {
+    SUCCESS = 0;
+    SIGERROR = 1; // error in signature
+    CONTRACT_VALIDATE_ERROR = 2;
+    CONTRACT_EXE_ERROR = 3;
+    BANDWITH_ERROR = 4;
+    DUP_TRANSACTION_ERROR = 5;
+    TAPOS_ERROR = 6;
+    TOO_BIG_TRANSACTION_ERROR = 7;
+    TRANSACTION_EXPIRATION_ERROR = 8;
+    SERVER_BUSY = 9;
+    OTHER_ERROR = 20;
+  }
+
+  bool result = 1;
+  response_code code = 2;
+  bytes message = 3;
+}
+
+message BlockReference {
+  int64 block_num = 1;
+  bytes block_hash = 2;
+}
+
+// the api of tron's network such as node list.
+service Network {
+
+};
+
+message WitnessList {
+  repeated Witness witnesses = 1;
+}
+message AssetIssueList {
+  repeated AssetIssueContract assetIssue = 1;
+}
+message BlockList {
+  repeated Block block = 1;
+}
+message TransactionList {
+  repeated Transaction transaction = 1;
+}
+
+// Gossip node list
+message NodeList {
+  repeated Node nodes = 1;
+}
+
+// Gossip node
+message Node {
+  Address address = 1;
+}
+
+// Gossip node address
+message Address {
+  bytes host = 1;
+  int32 port = 2;
+}
+
+message EmptyMessage {
+}
+message NumberMessage {
+  int64 num = 1;
+}
+message BytesMessage {
+  bytes value = 1;
+}
+message TimeMessage {
+  int64 beginInMilliseconds = 1;
+  int64 endInMilliseconds = 2;
+}
+message BlockLimit {
+  int64 startNum = 1;
+  int64 endNum = 2;
+}
+message TransactionLimit {
+  bytes transactionId = 1;
+  int64 limitNum = 2;
+}
+message AccountPaginated {
+  Account account = 1;
+  int64 offset = 2;
+  int64 limit = 3;
+}
+message TimePaginatedMessage {
+  TimeMessage timeMessage = 1;
+  int64 offset = 2;
+  int64 limit = 3;
+}
+message AccountNetMessage {
+  int64 freeNetUsed = 1;
+  int64 freeNetLimit = 2;
+  int64 NetUsed = 3;
+  int64 NetLimit = 4;
+  map<string, int64> assetNetUsed = 5;
+  map<string, int64> assetNetLimit = 6;
+}