// Code generated by protoc-gen-go. DO NOT EDIT.
// versions:
// 	protoc-gen-go v1.25.0
// 	protoc        v3.12.0
// source: examples/internal/proto/examplepb/stream.proto

package examplepb

import (
	proto "github.com/golang/protobuf/proto"
	empty "github.com/golang/protobuf/ptypes/empty"
	sub "github.com/grpc-ecosystem/grpc-gateway/v2/examples/internal/proto/sub"
	_ "google.golang.org/genproto/googleapis/api/annotations"
	httpbody "google.golang.org/genproto/googleapis/api/httpbody"
	protoreflect "google.golang.org/protobuf/reflect/protoreflect"
	protoimpl "google.golang.org/protobuf/runtime/protoimpl"
	reflect "reflect"
)

<<<<<<< HEAD
// Reference imports to suppress errors if they are not otherwise used.
var _ = proto.Marshal
var _ = fmt.Errorf
var _ = math.Inf

// This is a compile-time assertion to ensure that this generated file
// is compatible with the proto package it is being compiled against.
// A compilation error at this line likely means your copy of the
// proto package needs to be updated.
const _ = proto.ProtoPackageIsVersion3 // please upgrade the proto package

func init() {
	proto.RegisterFile("examples/internal/proto/examplepb/stream.proto", fileDescriptor_cc5dba844cf4f624)
}

var fileDescriptor_cc5dba844cf4f624 = []byte{
	// 328 bytes of a gzipped FileDescriptorProto
	0x1f, 0x8b, 0x08, 0x00, 0x00, 0x00, 0x00, 0x00, 0x02, 0xff, 0xa4, 0x90, 0xb1, 0x4e, 0xeb, 0x30,
	0x14, 0x86, 0xe5, 0x7b, 0x11, 0x82, 0x20, 0x16, 0x0f, 0x0c, 0x01, 0x09, 0x51, 0x21, 0xd1, 0x32,
	0xd8, 0x2d, 0x6c, 0x65, 0xa2, 0xa8, 0x1b, 0x88, 0xa1, 0x1b, 0x4b, 0x65, 0x47, 0xa7, 0xae, 0xd5,
	0xc4, 0x8e, 0xec, 0x93, 0x42, 0x57, 0x24, 0x9e, 0xa0, 0xcf, 0xc0, 0x13, 0x21, 0xde, 0x80, 0x07,
	0x41, 0x75, 0xd2, 0x4c, 0x54, 0x29, 0x62, 0xcc, 0x39, 0xf9, 0x8e, 0xff, 0xef, 0x8f, 0x18, 0xbc,
	0x88, 0x2c, 0x4f, 0xc1, 0x73, 0x6d, 0x10, 0x9c, 0x11, 0x29, 0xcf, 0x9d, 0x45, 0xcb, 0xab, 0x79,
	0x2e, 0xb9, 0x47, 0x07, 0x22, 0x63, 0x61, 0x4c, 0xdb, 0xca, 0xe5, 0x09, 0x53, 0x02, 0xe1, 0x59,
	0x2c, 0x6a, 0x98, 0xad, 0x61, 0x56, 0x63, 0xf1, 0x89, 0xb2, 0x56, 0xa5, 0xc0, 0x45, 0xae, 0xb9,
	0x30, 0xc6, 0xa2, 0x40, 0x6d, 0x8d, 0x2f, 0xef, 0xc4, 0xc7, 0xd5, 0x36, 0x7c, 0xc9, 0x62, 0xc2,
	0x21, 0xcb, 0x71, 0x51, 0x2d, 0x6f, 0x9a, 0x43, 0x89, 0xb1, 0xd4, 0x38, 0xb6, 0x93, 0x31, 0xcc,
	0xc1, 0x2d, 0x70, 0xaa, 0x8d, 0xaa, 0xe0, 0xce, 0x26, 0xd8, 0x17, 0x92, 0x67, 0xe0, 0xbd, 0x50,
	0x50, 0xfe, 0x7a, 0xf5, 0xf9, 0x3f, 0x3a, 0x1c, 0x05, 0xbb, 0x11, 0xb8, 0xb9, 0x4e, 0x80, 0x2e,
	0x49, 0x14, 0x0d, 0x8a, 0x74, 0x76, 0xe7, 0x40, 0x20, 0xd0, 0x3e, 0xdb, 0x56, 0x97, 0xdd, 0x0e,
	0x34, 0x3e, 0x4e, 0x86, 0x75, 0x9a, 0xf8, 0x88, 0x95, 0x8a, 0x6c, 0xad, 0xc8, 0x86, 0x2b, 0xc5,
	0x16, 0x7f, 0xfd, 0xf8, 0x5a, 0xfe, 0xeb, 0xb4, 0xce, 0xf9, 0xbc, 0xb7, 0x16, 0xfa, 0x49, 0x87,
	0xcb, 0x22, 0x9d, 0xf5, 0xc9, 0x65, 0x9b, 0xd0, 0x37, 0x12, 0xed, 0xdc, 0x6b, 0x8f, 0x74, 0xc3,
	0xcd, 0xf8, 0x0f, 0x39, 0x5b, 0x17, 0x21, 0xcf, 0x19, 0x3d, 0x6d, 0xc8, 0xd3, 0x25, 0xf4, 0x9d,
	0x44, 0x7b, 0xab, 0x76, 0x86, 0xc9, 0xd4, 0xd2, 0x5e, 0xd3, 0x9b, 0xbe, 0x90, 0x6c, 0x84, 0x4e,
	0x1b, 0xf5, 0x50, 0xb6, 0x1e, 0xff, 0x1e, 0xd9, 0xbe, 0x2d, 0x48, 0xa6, 0x36, 0xb4, 0xd5, 0x25,
	0x83, 0x83, 0xa7, 0xfd, 0x5a, 0x58, 0xee, 0x86, 0xae, 0xae, 0xbf, 0x03, 0x00, 0x00, 0xff, 0xff,
	0xb8, 0x9c, 0x62, 0x91, 0xea, 0x02, 0x00, 0x00,
}

// Reference imports to suppress errors if they are not otherwise used.
var _ context.Context
var _ grpc.ClientConnInterface

// This is a compile-time assertion to ensure that this generated file
// is compatible with the grpc package it is being compiled against.
const _ = grpc.SupportPackageIsVersion6

// StreamServiceClient is the client API for StreamService service.
//
// For semantics around ctx use and closing/ending streaming RPCs, please refer to https://godoc.org/google.golang.org/grpc#ClientConn.NewStream.
type StreamServiceClient interface {
	BulkCreate(ctx context.Context, opts ...grpc.CallOption) (StreamService_BulkCreateClient, error)
	List(ctx context.Context, in *empty.Empty, opts ...grpc.CallOption) (StreamService_ListClient, error)
	BulkEcho(ctx context.Context, opts ...grpc.CallOption) (StreamService_BulkEchoClient, error)
}

type streamServiceClient struct {
	cc grpc.ClientConnInterface
}

func NewStreamServiceClient(cc grpc.ClientConnInterface) StreamServiceClient {
	return &streamServiceClient{cc}
}

func (c *streamServiceClient) BulkCreate(ctx context.Context, opts ...grpc.CallOption) (StreamService_BulkCreateClient, error) {
	stream, err := c.cc.NewStream(ctx, &_StreamService_serviceDesc.Streams[0], "/grpc.gateway.examples.internal.examplepb.StreamService/BulkCreate", opts...)
	if err != nil {
		return nil, err
	}
	x := &streamServiceBulkCreateClient{stream}
	return x, nil
}

type StreamService_BulkCreateClient interface {
	Send(*ABitOfEverything) error
	CloseAndRecv() (*empty.Empty, error)
	grpc.ClientStream
}

type streamServiceBulkCreateClient struct {
	grpc.ClientStream
}

func (x *streamServiceBulkCreateClient) Send(m *ABitOfEverything) error {
	return x.ClientStream.SendMsg(m)
}

func (x *streamServiceBulkCreateClient) CloseAndRecv() (*empty.Empty, error) {
	if err := x.ClientStream.CloseSend(); err != nil {
		return nil, err
	}
	m := new(empty.Empty)
	if err := x.ClientStream.RecvMsg(m); err != nil {
		return nil, err
	}
	return m, nil
}

func (c *streamServiceClient) List(ctx context.Context, in *empty.Empty, opts ...grpc.CallOption) (StreamService_ListClient, error) {
	stream, err := c.cc.NewStream(ctx, &_StreamService_serviceDesc.Streams[1], "/grpc.gateway.examples.internal.examplepb.StreamService/List", opts...)
	if err != nil {
		return nil, err
	}
	x := &streamServiceListClient{stream}
	if err := x.ClientStream.SendMsg(in); err != nil {
		return nil, err
	}
	if err := x.ClientStream.CloseSend(); err != nil {
		return nil, err
	}
	return x, nil
}

type StreamService_ListClient interface {
	Recv() (*ABitOfEverything, error)
	grpc.ClientStream
}

type streamServiceListClient struct {
	grpc.ClientStream
}

func (x *streamServiceListClient) Recv() (*ABitOfEverything, error) {
	m := new(ABitOfEverything)
	if err := x.ClientStream.RecvMsg(m); err != nil {
		return nil, err
	}
	return m, nil
}

func (c *streamServiceClient) BulkEcho(ctx context.Context, opts ...grpc.CallOption) (StreamService_BulkEchoClient, error) {
	stream, err := c.cc.NewStream(ctx, &_StreamService_serviceDesc.Streams[2], "/grpc.gateway.examples.internal.examplepb.StreamService/BulkEcho", opts...)
	if err != nil {
		return nil, err
	}
	x := &streamServiceBulkEchoClient{stream}
	return x, nil
}

type StreamService_BulkEchoClient interface {
	Send(*sub.StringMessage) error
	Recv() (*sub.StringMessage, error)
	grpc.ClientStream
}

type streamServiceBulkEchoClient struct {
	grpc.ClientStream
}

func (x *streamServiceBulkEchoClient) Send(m *sub.StringMessage) error {
	return x.ClientStream.SendMsg(m)
}

func (x *streamServiceBulkEchoClient) Recv() (*sub.StringMessage, error) {
	m := new(sub.StringMessage)
	if err := x.ClientStream.RecvMsg(m); err != nil {
		return nil, err
	}
	return m, nil
}

// StreamServiceServer is the server API for StreamService service.
type StreamServiceServer interface {
	BulkCreate(StreamService_BulkCreateServer) error
	List(*empty.Empty, StreamService_ListServer) error
	BulkEcho(StreamService_BulkEchoServer) error
}

// UnimplementedStreamServiceServer can be embedded to have forward compatible implementations.
type UnimplementedStreamServiceServer struct {
}

func (*UnimplementedStreamServiceServer) BulkCreate(srv StreamService_BulkCreateServer) error {
	return status.Errorf(codes.Unimplemented, "method BulkCreate not implemented")
}
func (*UnimplementedStreamServiceServer) List(req *empty.Empty, srv StreamService_ListServer) error {
	return status.Errorf(codes.Unimplemented, "method List not implemented")
}
func (*UnimplementedStreamServiceServer) BulkEcho(srv StreamService_BulkEchoServer) error {
	return status.Errorf(codes.Unimplemented, "method BulkEcho not implemented")
}

func RegisterStreamServiceServer(s *grpc.Server, srv StreamServiceServer) {
	s.RegisterService(&_StreamService_serviceDesc, srv)
}

func _StreamService_BulkCreate_Handler(srv interface{}, stream grpc.ServerStream) error {
	return srv.(StreamServiceServer).BulkCreate(&streamServiceBulkCreateServer{stream})
}

type StreamService_BulkCreateServer interface {
	SendAndClose(*empty.Empty) error
	Recv() (*ABitOfEverything, error)
	grpc.ServerStream
}

type streamServiceBulkCreateServer struct {
	grpc.ServerStream
}

func (x *streamServiceBulkCreateServer) SendAndClose(m *empty.Empty) error {
	return x.ServerStream.SendMsg(m)
}

func (x *streamServiceBulkCreateServer) Recv() (*ABitOfEverything, error) {
	m := new(ABitOfEverything)
	if err := x.ServerStream.RecvMsg(m); err != nil {
		return nil, err
	}
	return m, nil
}

func _StreamService_List_Handler(srv interface{}, stream grpc.ServerStream) error {
	m := new(empty.Empty)
	if err := stream.RecvMsg(m); err != nil {
		return err
	}
	return srv.(StreamServiceServer).List(m, &streamServiceListServer{stream})
}

type StreamService_ListServer interface {
	Send(*ABitOfEverything) error
	grpc.ServerStream
}

type streamServiceListServer struct {
	grpc.ServerStream
}

func (x *streamServiceListServer) Send(m *ABitOfEverything) error {
	return x.ServerStream.SendMsg(m)
}

func _StreamService_BulkEcho_Handler(srv interface{}, stream grpc.ServerStream) error {
	return srv.(StreamServiceServer).BulkEcho(&streamServiceBulkEchoServer{stream})
}

type StreamService_BulkEchoServer interface {
	Send(*sub.StringMessage) error
	Recv() (*sub.StringMessage, error)
	grpc.ServerStream
}

type streamServiceBulkEchoServer struct {
	grpc.ServerStream
}

func (x *streamServiceBulkEchoServer) Send(m *sub.StringMessage) error {
	return x.ServerStream.SendMsg(m)
}
=======
const (
	// Verify that this generated code is sufficiently up-to-date.
	_ = protoimpl.EnforceVersion(20 - protoimpl.MinVersion)
	// Verify that runtime/protoimpl is sufficiently up-to-date.
	_ = protoimpl.EnforceVersion(protoimpl.MaxVersion - 20)
)
>>>>>>> 0e11f6f8

// This is a compile-time assertion that a sufficiently up-to-date version
// of the legacy proto package is being used.
const _ = proto.ProtoPackageIsVersion4

var File_examples_internal_proto_examplepb_stream_proto protoreflect.FileDescriptor

var file_examples_internal_proto_examplepb_stream_proto_rawDesc = []byte{
	0x0a, 0x2e, 0x65, 0x78, 0x61, 0x6d, 0x70, 0x6c, 0x65, 0x73, 0x2f, 0x69, 0x6e, 0x74, 0x65, 0x72,
	0x6e, 0x61, 0x6c, 0x2f, 0x70, 0x72, 0x6f, 0x74, 0x6f, 0x2f, 0x65, 0x78, 0x61, 0x6d, 0x70, 0x6c,
	0x65, 0x70, 0x62, 0x2f, 0x73, 0x74, 0x72, 0x65, 0x61, 0x6d, 0x2e, 0x70, 0x72, 0x6f, 0x74, 0x6f,
	0x12, 0x2e, 0x67, 0x72, 0x70, 0x63, 0x2e, 0x67, 0x61, 0x74, 0x65, 0x77, 0x61, 0x79, 0x2e, 0x65,
	0x78, 0x61, 0x6d, 0x70, 0x6c, 0x65, 0x73, 0x2e, 0x69, 0x6e, 0x74, 0x65, 0x72, 0x6e, 0x61, 0x6c,
	0x2e, 0x70, 0x72, 0x6f, 0x74, 0x6f, 0x2e, 0x65, 0x78, 0x61, 0x6d, 0x70, 0x6c, 0x65, 0x70, 0x62,
	0x1a, 0x1c, 0x67, 0x6f, 0x6f, 0x67, 0x6c, 0x65, 0x2f, 0x61, 0x70, 0x69, 0x2f, 0x61, 0x6e, 0x6e,
	0x6f, 0x74, 0x61, 0x74, 0x69, 0x6f, 0x6e, 0x73, 0x2e, 0x70, 0x72, 0x6f, 0x74, 0x6f, 0x1a, 0x19,
	0x67, 0x6f, 0x6f, 0x67, 0x6c, 0x65, 0x2f, 0x61, 0x70, 0x69, 0x2f, 0x68, 0x74, 0x74, 0x70, 0x62,
	0x6f, 0x64, 0x79, 0x2e, 0x70, 0x72, 0x6f, 0x74, 0x6f, 0x1a, 0x1b, 0x67, 0x6f, 0x6f, 0x67, 0x6c,
	0x65, 0x2f, 0x70, 0x72, 0x6f, 0x74, 0x6f, 0x62, 0x75, 0x66, 0x2f, 0x65, 0x6d, 0x70, 0x74, 0x79,
	0x2e, 0x70, 0x72, 0x6f, 0x74, 0x6f, 0x1a, 0x3b, 0x65, 0x78, 0x61, 0x6d, 0x70, 0x6c, 0x65, 0x73,
	0x2f, 0x69, 0x6e, 0x74, 0x65, 0x72, 0x6e, 0x61, 0x6c, 0x2f, 0x70, 0x72, 0x6f, 0x74, 0x6f, 0x2f,
	0x65, 0x78, 0x61, 0x6d, 0x70, 0x6c, 0x65, 0x70, 0x62, 0x2f, 0x61, 0x5f, 0x62, 0x69, 0x74, 0x5f,
	0x6f, 0x66, 0x5f, 0x65, 0x76, 0x65, 0x72, 0x79, 0x74, 0x68, 0x69, 0x6e, 0x67, 0x2e, 0x70, 0x72,
	0x6f, 0x74, 0x6f, 0x1a, 0x29, 0x65, 0x78, 0x61, 0x6d, 0x70, 0x6c, 0x65, 0x73, 0x2f, 0x69, 0x6e,
	0x74, 0x65, 0x72, 0x6e, 0x61, 0x6c, 0x2f, 0x70, 0x72, 0x6f, 0x74, 0x6f, 0x2f, 0x73, 0x75, 0x62,
	0x2f, 0x6d, 0x65, 0x73, 0x73, 0x61, 0x67, 0x65, 0x2e, 0x70, 0x72, 0x6f, 0x74, 0x6f, 0x32, 0xc7,
	0x04, 0x0a, 0x0d, 0x53, 0x74, 0x72, 0x65, 0x61, 0x6d, 0x53, 0x65, 0x72, 0x76, 0x69, 0x63, 0x65,
	0x12, 0x99, 0x01, 0x0a, 0x0a, 0x42, 0x75, 0x6c, 0x6b, 0x43, 0x72, 0x65, 0x61, 0x74, 0x65, 0x12,
	0x40, 0x2e, 0x67, 0x72, 0x70, 0x63, 0x2e, 0x67, 0x61, 0x74, 0x65, 0x77, 0x61, 0x79, 0x2e, 0x65,
	0x78, 0x61, 0x6d, 0x70, 0x6c, 0x65, 0x73, 0x2e, 0x69, 0x6e, 0x74, 0x65, 0x72, 0x6e, 0x61, 0x6c,
	0x2e, 0x70, 0x72, 0x6f, 0x74, 0x6f, 0x2e, 0x65, 0x78, 0x61, 0x6d, 0x70, 0x6c, 0x65, 0x70, 0x62,
	0x2e, 0x41, 0x42, 0x69, 0x74, 0x4f, 0x66, 0x45, 0x76, 0x65, 0x72, 0x79, 0x74, 0x68, 0x69, 0x6e,
	0x67, 0x1a, 0x16, 0x2e, 0x67, 0x6f, 0x6f, 0x67, 0x6c, 0x65, 0x2e, 0x70, 0x72, 0x6f, 0x74, 0x6f,
	0x62, 0x75, 0x66, 0x2e, 0x45, 0x6d, 0x70, 0x74, 0x79, 0x22, 0x2f, 0x82, 0xd3, 0xe4, 0x93, 0x02,
	0x29, 0x22, 0x24, 0x2f, 0x76, 0x31, 0x2f, 0x65, 0x78, 0x61, 0x6d, 0x70, 0x6c, 0x65, 0x2f, 0x61,
	0x5f, 0x62, 0x69, 0x74, 0x5f, 0x6f, 0x66, 0x5f, 0x65, 0x76, 0x65, 0x72, 0x79, 0x74, 0x68, 0x69,
	0x6e, 0x67, 0x2f, 0x62, 0x75, 0x6c, 0x6b, 0x3a, 0x01, 0x2a, 0x28, 0x01, 0x12, 0x8b, 0x01, 0x0a,
	0x04, 0x4c, 0x69, 0x73, 0x74, 0x12, 0x16, 0x2e, 0x67, 0x6f, 0x6f, 0x67, 0x6c, 0x65, 0x2e, 0x70,
	0x72, 0x6f, 0x74, 0x6f, 0x62, 0x75, 0x66, 0x2e, 0x45, 0x6d, 0x70, 0x74, 0x79, 0x1a, 0x40, 0x2e,
	0x67, 0x72, 0x70, 0x63, 0x2e, 0x67, 0x61, 0x74, 0x65, 0x77, 0x61, 0x79, 0x2e, 0x65, 0x78, 0x61,
	0x6d, 0x70, 0x6c, 0x65, 0x73, 0x2e, 0x69, 0x6e, 0x74, 0x65, 0x72, 0x6e, 0x61, 0x6c, 0x2e, 0x70,
	0x72, 0x6f, 0x74, 0x6f, 0x2e, 0x65, 0x78, 0x61, 0x6d, 0x70, 0x6c, 0x65, 0x70, 0x62, 0x2e, 0x41,
	0x42, 0x69, 0x74, 0x4f, 0x66, 0x45, 0x76, 0x65, 0x72, 0x79, 0x74, 0x68, 0x69, 0x6e, 0x67, 0x22,
	0x27, 0x82, 0xd3, 0xe4, 0x93, 0x02, 0x21, 0x12, 0x1f, 0x2f, 0x76, 0x31, 0x2f, 0x65, 0x78, 0x61,
	0x6d, 0x70, 0x6c, 0x65, 0x2f, 0x61, 0x5f, 0x62, 0x69, 0x74, 0x5f, 0x6f, 0x66, 0x5f, 0x65, 0x76,
	0x65, 0x72, 0x79, 0x74, 0x68, 0x69, 0x6e, 0x67, 0x30, 0x01, 0x12, 0xb1, 0x01, 0x0a, 0x08, 0x42,
	0x75, 0x6c, 0x6b, 0x45, 0x63, 0x68, 0x6f, 0x12, 0x37, 0x2e, 0x67, 0x72, 0x70, 0x63, 0x2e, 0x67,
	0x61, 0x74, 0x65, 0x77, 0x61, 0x79, 0x2e, 0x65, 0x78, 0x61, 0x6d, 0x70, 0x6c, 0x65, 0x73, 0x2e,
	0x69, 0x6e, 0x74, 0x65, 0x72, 0x6e, 0x61, 0x6c, 0x2e, 0x70, 0x72, 0x6f, 0x74, 0x6f, 0x2e, 0x73,
	0x75, 0x62, 0x2e, 0x53, 0x74, 0x72, 0x69, 0x6e, 0x67, 0x4d, 0x65, 0x73, 0x73, 0x61, 0x67, 0x65,
	0x1a, 0x37, 0x2e, 0x67, 0x72, 0x70, 0x63, 0x2e, 0x67, 0x61, 0x74, 0x65, 0x77, 0x61, 0x79, 0x2e,
	0x65, 0x78, 0x61, 0x6d, 0x70, 0x6c, 0x65, 0x73, 0x2e, 0x69, 0x6e, 0x74, 0x65, 0x72, 0x6e, 0x61,
	0x6c, 0x2e, 0x70, 0x72, 0x6f, 0x74, 0x6f, 0x2e, 0x73, 0x75, 0x62, 0x2e, 0x53, 0x74, 0x72, 0x69,
	0x6e, 0x67, 0x4d, 0x65, 0x73, 0x73, 0x61, 0x67, 0x65, 0x22, 0x2f, 0x82, 0xd3, 0xe4, 0x93, 0x02,
	0x29, 0x22, 0x24, 0x2f, 0x76, 0x31, 0x2f, 0x65, 0x78, 0x61, 0x6d, 0x70, 0x6c, 0x65, 0x2f, 0x61,
	0x5f, 0x62, 0x69, 0x74, 0x5f, 0x6f, 0x66, 0x5f, 0x65, 0x76, 0x65, 0x72, 0x79, 0x74, 0x68, 0x69,
	0x6e, 0x67, 0x2f, 0x65, 0x63, 0x68, 0x6f, 0x3a, 0x01, 0x2a, 0x28, 0x01, 0x30, 0x01, 0x12, 0x58,
	0x0a, 0x08, 0x44, 0x6f, 0x77, 0x6e, 0x6c, 0x6f, 0x61, 0x64, 0x12, 0x16, 0x2e, 0x67, 0x6f, 0x6f,
	0x67, 0x6c, 0x65, 0x2e, 0x70, 0x72, 0x6f, 0x74, 0x6f, 0x62, 0x75, 0x66, 0x2e, 0x45, 0x6d, 0x70,
	0x74, 0x79, 0x1a, 0x14, 0x2e, 0x67, 0x6f, 0x6f, 0x67, 0x6c, 0x65, 0x2e, 0x61, 0x70, 0x69, 0x2e,
	0x48, 0x74, 0x74, 0x70, 0x42, 0x6f, 0x64, 0x79, 0x22, 0x1c, 0x82, 0xd3, 0xe4, 0x93, 0x02, 0x16,
	0x12, 0x14, 0x2f, 0x76, 0x31, 0x2f, 0x65, 0x78, 0x61, 0x6d, 0x70, 0x6c, 0x65, 0x2f, 0x64, 0x6f,
	0x77, 0x6e, 0x6c, 0x6f, 0x61, 0x64, 0x30, 0x01, 0x42, 0x4d, 0x5a, 0x4b, 0x67, 0x69, 0x74, 0x68,
	0x75, 0x62, 0x2e, 0x63, 0x6f, 0x6d, 0x2f, 0x67, 0x72, 0x70, 0x63, 0x2d, 0x65, 0x63, 0x6f, 0x73,
	0x79, 0x73, 0x74, 0x65, 0x6d, 0x2f, 0x67, 0x72, 0x70, 0x63, 0x2d, 0x67, 0x61, 0x74, 0x65, 0x77,
	0x61, 0x79, 0x2f, 0x76, 0x32, 0x2f, 0x65, 0x78, 0x61, 0x6d, 0x70, 0x6c, 0x65, 0x73, 0x2f, 0x69,
	0x6e, 0x74, 0x65, 0x72, 0x6e, 0x61, 0x6c, 0x2f, 0x70, 0x72, 0x6f, 0x74, 0x6f, 0x2f, 0x65, 0x78,
	0x61, 0x6d, 0x70, 0x6c, 0x65, 0x70, 0x62, 0x62, 0x06, 0x70, 0x72, 0x6f, 0x74, 0x6f, 0x33,
}

var file_examples_internal_proto_examplepb_stream_proto_goTypes = []interface{}{
	(*ABitOfEverything)(nil),  // 0: grpc.gateway.examples.internal.proto.examplepb.ABitOfEverything
	(*empty.Empty)(nil),       // 1: google.protobuf.Empty
	(*sub.StringMessage)(nil), // 2: grpc.gateway.examples.internal.proto.sub.StringMessage
	(*httpbody.HttpBody)(nil), // 3: google.api.HttpBody
}
var file_examples_internal_proto_examplepb_stream_proto_depIdxs = []int32{
	0, // 0: grpc.gateway.examples.internal.proto.examplepb.StreamService.BulkCreate:input_type -> grpc.gateway.examples.internal.proto.examplepb.ABitOfEverything
	1, // 1: grpc.gateway.examples.internal.proto.examplepb.StreamService.List:input_type -> google.protobuf.Empty
	2, // 2: grpc.gateway.examples.internal.proto.examplepb.StreamService.BulkEcho:input_type -> grpc.gateway.examples.internal.proto.sub.StringMessage
	1, // 3: grpc.gateway.examples.internal.proto.examplepb.StreamService.Download:input_type -> google.protobuf.Empty
	1, // 4: grpc.gateway.examples.internal.proto.examplepb.StreamService.BulkCreate:output_type -> google.protobuf.Empty
	0, // 5: grpc.gateway.examples.internal.proto.examplepb.StreamService.List:output_type -> grpc.gateway.examples.internal.proto.examplepb.ABitOfEverything
	2, // 6: grpc.gateway.examples.internal.proto.examplepb.StreamService.BulkEcho:output_type -> grpc.gateway.examples.internal.proto.sub.StringMessage
	3, // 7: grpc.gateway.examples.internal.proto.examplepb.StreamService.Download:output_type -> google.api.HttpBody
	4, // [4:8] is the sub-list for method output_type
	0, // [0:4] is the sub-list for method input_type
	0, // [0:0] is the sub-list for extension type_name
	0, // [0:0] is the sub-list for extension extendee
	0, // [0:0] is the sub-list for field type_name
}

func init() { file_examples_internal_proto_examplepb_stream_proto_init() }
func file_examples_internal_proto_examplepb_stream_proto_init() {
	if File_examples_internal_proto_examplepb_stream_proto != nil {
		return
	}
	file_examples_internal_proto_examplepb_a_bit_of_everything_proto_init()
	type x struct{}
	out := protoimpl.TypeBuilder{
		File: protoimpl.DescBuilder{
			GoPackagePath: reflect.TypeOf(x{}).PkgPath(),
			RawDescriptor: file_examples_internal_proto_examplepb_stream_proto_rawDesc,
			NumEnums:      0,
			NumMessages:   0,
			NumExtensions: 0,
			NumServices:   1,
		},
		GoTypes:           file_examples_internal_proto_examplepb_stream_proto_goTypes,
		DependencyIndexes: file_examples_internal_proto_examplepb_stream_proto_depIdxs,
	}.Build()
	File_examples_internal_proto_examplepb_stream_proto = out.File
	file_examples_internal_proto_examplepb_stream_proto_rawDesc = nil
	file_examples_internal_proto_examplepb_stream_proto_goTypes = nil
	file_examples_internal_proto_examplepb_stream_proto_depIdxs = nil
}<|MERGE_RESOLUTION|>--- conflicted
+++ resolved
@@ -17,266 +17,12 @@
 	reflect "reflect"
 )
 
-<<<<<<< HEAD
-// Reference imports to suppress errors if they are not otherwise used.
-var _ = proto.Marshal
-var _ = fmt.Errorf
-var _ = math.Inf
-
-// This is a compile-time assertion to ensure that this generated file
-// is compatible with the proto package it is being compiled against.
-// A compilation error at this line likely means your copy of the
-// proto package needs to be updated.
-const _ = proto.ProtoPackageIsVersion3 // please upgrade the proto package
-
-func init() {
-	proto.RegisterFile("examples/internal/proto/examplepb/stream.proto", fileDescriptor_cc5dba844cf4f624)
-}
-
-var fileDescriptor_cc5dba844cf4f624 = []byte{
-	// 328 bytes of a gzipped FileDescriptorProto
-	0x1f, 0x8b, 0x08, 0x00, 0x00, 0x00, 0x00, 0x00, 0x02, 0xff, 0xa4, 0x90, 0xb1, 0x4e, 0xeb, 0x30,
-	0x14, 0x86, 0xe5, 0x7b, 0x11, 0x82, 0x20, 0x16, 0x0f, 0x0c, 0x01, 0x09, 0x51, 0x21, 0xd1, 0x32,
-	0xd8, 0x2d, 0x6c, 0x65, 0xa2, 0xa8, 0x1b, 0x88, 0xa1, 0x1b, 0x4b, 0x65, 0x47, 0xa7, 0xae, 0xd5,
-	0xc4, 0x8e, 0xec, 0x93, 0x42, 0x57, 0x24, 0x9e, 0xa0, 0xcf, 0xc0, 0x13, 0x21, 0xde, 0x80, 0x07,
-	0x41, 0x75, 0xd2, 0x4c, 0x54, 0x29, 0x62, 0xcc, 0x39, 0xf9, 0x8e, 0xff, 0xef, 0x8f, 0x18, 0xbc,
-	0x88, 0x2c, 0x4f, 0xc1, 0x73, 0x6d, 0x10, 0x9c, 0x11, 0x29, 0xcf, 0x9d, 0x45, 0xcb, 0xab, 0x79,
-	0x2e, 0xb9, 0x47, 0x07, 0x22, 0x63, 0x61, 0x4c, 0xdb, 0xca, 0xe5, 0x09, 0x53, 0x02, 0xe1, 0x59,
-	0x2c, 0x6a, 0x98, 0xad, 0x61, 0x56, 0x63, 0xf1, 0x89, 0xb2, 0x56, 0xa5, 0xc0, 0x45, 0xae, 0xb9,
-	0x30, 0xc6, 0xa2, 0x40, 0x6d, 0x8d, 0x2f, 0xef, 0xc4, 0xc7, 0xd5, 0x36, 0x7c, 0xc9, 0x62, 0xc2,
-	0x21, 0xcb, 0x71, 0x51, 0x2d, 0x6f, 0x9a, 0x43, 0x89, 0xb1, 0xd4, 0x38, 0xb6, 0x93, 0x31, 0xcc,
-	0xc1, 0x2d, 0x70, 0xaa, 0x8d, 0xaa, 0xe0, 0xce, 0x26, 0xd8, 0x17, 0x92, 0x67, 0xe0, 0xbd, 0x50,
-	0x50, 0xfe, 0x7a, 0xf5, 0xf9, 0x3f, 0x3a, 0x1c, 0x05, 0xbb, 0x11, 0xb8, 0xb9, 0x4e, 0x80, 0x2e,
-	0x49, 0x14, 0x0d, 0x8a, 0x74, 0x76, 0xe7, 0x40, 0x20, 0xd0, 0x3e, 0xdb, 0x56, 0x97, 0xdd, 0x0e,
-	0x34, 0x3e, 0x4e, 0x86, 0x75, 0x9a, 0xf8, 0x88, 0x95, 0x8a, 0x6c, 0xad, 0xc8, 0x86, 0x2b, 0xc5,
-	0x16, 0x7f, 0xfd, 0xf8, 0x5a, 0xfe, 0xeb, 0xb4, 0xce, 0xf9, 0xbc, 0xb7, 0x16, 0xfa, 0x49, 0x87,
-	0xcb, 0x22, 0x9d, 0xf5, 0xc9, 0x65, 0x9b, 0xd0, 0x37, 0x12, 0xed, 0xdc, 0x6b, 0x8f, 0x74, 0xc3,
-	0xcd, 0xf8, 0x0f, 0x39, 0x5b, 0x17, 0x21, 0xcf, 0x19, 0x3d, 0x6d, 0xc8, 0xd3, 0x25, 0xf4, 0x9d,
-	0x44, 0x7b, 0xab, 0x76, 0x86, 0xc9, 0xd4, 0xd2, 0x5e, 0xd3, 0x9b, 0xbe, 0x90, 0x6c, 0x84, 0x4e,
-	0x1b, 0xf5, 0x50, 0xb6, 0x1e, 0xff, 0x1e, 0xd9, 0xbe, 0x2d, 0x48, 0xa6, 0x36, 0xb4, 0xd5, 0x25,
-	0x83, 0x83, 0xa7, 0xfd, 0x5a, 0x58, 0xee, 0x86, 0xae, 0xae, 0xbf, 0x03, 0x00, 0x00, 0xff, 0xff,
-	0xb8, 0x9c, 0x62, 0x91, 0xea, 0x02, 0x00, 0x00,
-}
-
-// Reference imports to suppress errors if they are not otherwise used.
-var _ context.Context
-var _ grpc.ClientConnInterface
-
-// This is a compile-time assertion to ensure that this generated file
-// is compatible with the grpc package it is being compiled against.
-const _ = grpc.SupportPackageIsVersion6
-
-// StreamServiceClient is the client API for StreamService service.
-//
-// For semantics around ctx use and closing/ending streaming RPCs, please refer to https://godoc.org/google.golang.org/grpc#ClientConn.NewStream.
-type StreamServiceClient interface {
-	BulkCreate(ctx context.Context, opts ...grpc.CallOption) (StreamService_BulkCreateClient, error)
-	List(ctx context.Context, in *empty.Empty, opts ...grpc.CallOption) (StreamService_ListClient, error)
-	BulkEcho(ctx context.Context, opts ...grpc.CallOption) (StreamService_BulkEchoClient, error)
-}
-
-type streamServiceClient struct {
-	cc grpc.ClientConnInterface
-}
-
-func NewStreamServiceClient(cc grpc.ClientConnInterface) StreamServiceClient {
-	return &streamServiceClient{cc}
-}
-
-func (c *streamServiceClient) BulkCreate(ctx context.Context, opts ...grpc.CallOption) (StreamService_BulkCreateClient, error) {
-	stream, err := c.cc.NewStream(ctx, &_StreamService_serviceDesc.Streams[0], "/grpc.gateway.examples.internal.examplepb.StreamService/BulkCreate", opts...)
-	if err != nil {
-		return nil, err
-	}
-	x := &streamServiceBulkCreateClient{stream}
-	return x, nil
-}
-
-type StreamService_BulkCreateClient interface {
-	Send(*ABitOfEverything) error
-	CloseAndRecv() (*empty.Empty, error)
-	grpc.ClientStream
-}
-
-type streamServiceBulkCreateClient struct {
-	grpc.ClientStream
-}
-
-func (x *streamServiceBulkCreateClient) Send(m *ABitOfEverything) error {
-	return x.ClientStream.SendMsg(m)
-}
-
-func (x *streamServiceBulkCreateClient) CloseAndRecv() (*empty.Empty, error) {
-	if err := x.ClientStream.CloseSend(); err != nil {
-		return nil, err
-	}
-	m := new(empty.Empty)
-	if err := x.ClientStream.RecvMsg(m); err != nil {
-		return nil, err
-	}
-	return m, nil
-}
-
-func (c *streamServiceClient) List(ctx context.Context, in *empty.Empty, opts ...grpc.CallOption) (StreamService_ListClient, error) {
-	stream, err := c.cc.NewStream(ctx, &_StreamService_serviceDesc.Streams[1], "/grpc.gateway.examples.internal.examplepb.StreamService/List", opts...)
-	if err != nil {
-		return nil, err
-	}
-	x := &streamServiceListClient{stream}
-	if err := x.ClientStream.SendMsg(in); err != nil {
-		return nil, err
-	}
-	if err := x.ClientStream.CloseSend(); err != nil {
-		return nil, err
-	}
-	return x, nil
-}
-
-type StreamService_ListClient interface {
-	Recv() (*ABitOfEverything, error)
-	grpc.ClientStream
-}
-
-type streamServiceListClient struct {
-	grpc.ClientStream
-}
-
-func (x *streamServiceListClient) Recv() (*ABitOfEverything, error) {
-	m := new(ABitOfEverything)
-	if err := x.ClientStream.RecvMsg(m); err != nil {
-		return nil, err
-	}
-	return m, nil
-}
-
-func (c *streamServiceClient) BulkEcho(ctx context.Context, opts ...grpc.CallOption) (StreamService_BulkEchoClient, error) {
-	stream, err := c.cc.NewStream(ctx, &_StreamService_serviceDesc.Streams[2], "/grpc.gateway.examples.internal.examplepb.StreamService/BulkEcho", opts...)
-	if err != nil {
-		return nil, err
-	}
-	x := &streamServiceBulkEchoClient{stream}
-	return x, nil
-}
-
-type StreamService_BulkEchoClient interface {
-	Send(*sub.StringMessage) error
-	Recv() (*sub.StringMessage, error)
-	grpc.ClientStream
-}
-
-type streamServiceBulkEchoClient struct {
-	grpc.ClientStream
-}
-
-func (x *streamServiceBulkEchoClient) Send(m *sub.StringMessage) error {
-	return x.ClientStream.SendMsg(m)
-}
-
-func (x *streamServiceBulkEchoClient) Recv() (*sub.StringMessage, error) {
-	m := new(sub.StringMessage)
-	if err := x.ClientStream.RecvMsg(m); err != nil {
-		return nil, err
-	}
-	return m, nil
-}
-
-// StreamServiceServer is the server API for StreamService service.
-type StreamServiceServer interface {
-	BulkCreate(StreamService_BulkCreateServer) error
-	List(*empty.Empty, StreamService_ListServer) error
-	BulkEcho(StreamService_BulkEchoServer) error
-}
-
-// UnimplementedStreamServiceServer can be embedded to have forward compatible implementations.
-type UnimplementedStreamServiceServer struct {
-}
-
-func (*UnimplementedStreamServiceServer) BulkCreate(srv StreamService_BulkCreateServer) error {
-	return status.Errorf(codes.Unimplemented, "method BulkCreate not implemented")
-}
-func (*UnimplementedStreamServiceServer) List(req *empty.Empty, srv StreamService_ListServer) error {
-	return status.Errorf(codes.Unimplemented, "method List not implemented")
-}
-func (*UnimplementedStreamServiceServer) BulkEcho(srv StreamService_BulkEchoServer) error {
-	return status.Errorf(codes.Unimplemented, "method BulkEcho not implemented")
-}
-
-func RegisterStreamServiceServer(s *grpc.Server, srv StreamServiceServer) {
-	s.RegisterService(&_StreamService_serviceDesc, srv)
-}
-
-func _StreamService_BulkCreate_Handler(srv interface{}, stream grpc.ServerStream) error {
-	return srv.(StreamServiceServer).BulkCreate(&streamServiceBulkCreateServer{stream})
-}
-
-type StreamService_BulkCreateServer interface {
-	SendAndClose(*empty.Empty) error
-	Recv() (*ABitOfEverything, error)
-	grpc.ServerStream
-}
-
-type streamServiceBulkCreateServer struct {
-	grpc.ServerStream
-}
-
-func (x *streamServiceBulkCreateServer) SendAndClose(m *empty.Empty) error {
-	return x.ServerStream.SendMsg(m)
-}
-
-func (x *streamServiceBulkCreateServer) Recv() (*ABitOfEverything, error) {
-	m := new(ABitOfEverything)
-	if err := x.ServerStream.RecvMsg(m); err != nil {
-		return nil, err
-	}
-	return m, nil
-}
-
-func _StreamService_List_Handler(srv interface{}, stream grpc.ServerStream) error {
-	m := new(empty.Empty)
-	if err := stream.RecvMsg(m); err != nil {
-		return err
-	}
-	return srv.(StreamServiceServer).List(m, &streamServiceListServer{stream})
-}
-
-type StreamService_ListServer interface {
-	Send(*ABitOfEverything) error
-	grpc.ServerStream
-}
-
-type streamServiceListServer struct {
-	grpc.ServerStream
-}
-
-func (x *streamServiceListServer) Send(m *ABitOfEverything) error {
-	return x.ServerStream.SendMsg(m)
-}
-
-func _StreamService_BulkEcho_Handler(srv interface{}, stream grpc.ServerStream) error {
-	return srv.(StreamServiceServer).BulkEcho(&streamServiceBulkEchoServer{stream})
-}
-
-type StreamService_BulkEchoServer interface {
-	Send(*sub.StringMessage) error
-	Recv() (*sub.StringMessage, error)
-	grpc.ServerStream
-}
-
-type streamServiceBulkEchoServer struct {
-	grpc.ServerStream
-}
-
-func (x *streamServiceBulkEchoServer) Send(m *sub.StringMessage) error {
-	return x.ServerStream.SendMsg(m)
-}
-=======
 const (
 	// Verify that this generated code is sufficiently up-to-date.
 	_ = protoimpl.EnforceVersion(20 - protoimpl.MinVersion)
 	// Verify that runtime/protoimpl is sufficiently up-to-date.
 	_ = protoimpl.EnforceVersion(protoimpl.MaxVersion - 20)
 )
->>>>>>> 0e11f6f8
 
 // This is a compile-time assertion that a sufficiently up-to-date version
 // of the legacy proto package is being used.
