// Command protoc-gen-grpc-gateway is a plugin for Google protocol buffer
// compiler to generate a reverse-proxy, which converts incoming RESTful
// HTTP/1 requests gRPC invocation.
// You rarely need to run this program directly. Instead, put this program
// into your $PATH with a name "protoc-gen-grpc-gateway" and run
//   protoc --grpc-gateway_out=output_directory path/to/input.proto
//
// See README.md for more details.
package main

import (
	"flag"
	"fmt"
	"os"
	"strings"

	"github.com/golang/glog"
	"github.com/grpc-ecosystem/grpc-gateway/v2/internal/descriptor"
	"github.com/grpc-ecosystem/grpc-gateway/v2/protoc-gen-grpc-gateway/internal/gengateway"
	"google.golang.org/protobuf/compiler/protogen"
)

var (
	importPrefix               = flag.String("import_prefix", "", "prefix to be added to go package paths for imported proto files")
	importPath                 = flag.String("import_path", "", "used as the package if no input files declare go_package. If it contains slashes, everything up to the rightmost slash is ignored.")
	registerFuncSuffix         = flag.String("register_func_suffix", "Handler", "used to construct names of generated Register*<Suffix> methods.")
	useRequestContext          = flag.Bool("request_context", true, "determine whether to use http.Request's context or not")
	allowDeleteBody            = flag.Bool("allow_delete_body", false, "unless set, HTTP DELETE methods may not have a body")
	grpcAPIConfiguration       = flag.String("grpc_api_configuration", "", "path to gRPC API Configuration in YAML format")
	pathType                   = flag.String("paths", "", "specifies how the paths of generated files are structured")
	_                          = flag.String("module", "", "specifies a module prefix that will be stripped from the go package to determine the output directory")
	allowRepeatedFieldsInBody  = flag.Bool("allow_repeated_fields_in_body", false, "allows to use repeated field in `body` and `response_body` field of `google.api.http` annotation option")
	repeatedPathParamSeparator = flag.String("repeated_path_param_separator", "csv", "configures how repeated fields should be split. Allowed values are `csv`, `pipes`, `ssv` and `tsv`.")
	allowPatchFeature          = flag.Bool("allow_patch_feature", true, "determines whether to use PATCH feature involving update masks (using google.protobuf.FieldMask).")
	omitPackageDoc             = flag.Bool("omit_package_doc", false, "if true, no package comment will be included in the generated code")
	standalone                 = flag.Bool("standalone", false, "generates a standalone gateway package, which imports the target service package")
	versionFlag                = flag.Bool("version", false, "print the current version")
	warnOnUnboundMethods       = flag.Bool("warn_on_unbound_methods", false, "emit a warning message if an RPC method has no HttpRule annotation")
	generateUnboundMethods     = flag.Bool("generate_unbound_methods", false, "generate proxy methods even for RPC methods that have no HttpRule annotation")
)

// Variables set by goreleaser at build time
var (
	version = "dev"
	commit  = "unknown"
	date    = "unknown"
)

func main() {
	flag.Parse()
	defer glog.Flush()

	if *versionFlag {
		fmt.Printf("Version %v, commit %v, built at %v\n", version, commit, date)
		os.Exit(0)
	}

	protogen.Options{
		// FIXME: ParamFunc is not enough at this point because it does not receive all params.
		//        Some are swallowed by protogen like "paths".
		//        This problem will go away when the code generation is completely rewritten
		//        to support protogen.Plugin.
		ParamFunc: flag.CommandLine.Set,
	}.Run(func(plugin *protogen.Plugin) error {
		// FIXME: still needed to parse request parameter and apply flags manually, see the comment above.
		pkgMap := parseFlags(plugin.Request.GetParameter())

		gen, reg := gengateway.New(*useRequestContext, *registerFuncSuffix, *pathType, *modulePath, *allowPatchFeature, *standalone)

		if err := applyFlags(reg, pkgMap); err != nil {
			return err
		}

		glog.V(1).Infof("Parsing code generator request")

		if err := reg.Load(plugin.Request); err != nil {
			return err
		}

		unboundHTTPRules := reg.UnboundExternalHTTPRules()
		if len(unboundHTTPRules) != 0 {
			return fmt.Errorf("HTTP rules without a matching selector: %s", strings.Join(unboundHTTPRules, ", "))
		}

		var targets []*descriptor.File
		for _, target := range plugin.Request.FileToGenerate {
			f, err := reg.LookupFile(target)
			if err != nil {
				return err
			}
			targets = append(targets, f)
		}

<<<<<<< HEAD
		files, err := gen.Generate(targets)
=======
		g := gengateway.New(reg, *useRequestContext, *registerFuncSuffix, *pathType, *allowPatchFeature, *standalone)
		files, err := g.Generate(targets)
>>>>>>> 4cbe18c7
		for _, f := range files {
			glog.V(1).Infof("NewGeneratedFile %q in %s", f.GetName(), f.GoPkg)
			genFile := plugin.NewGeneratedFile(f.GetName(), protogen.GoImportPath(f.GoPkg.Path))
			if _, err := genFile.Write([]byte(f.GetContent())); err != nil {
				return err
			}
		}

		glog.V(1).Info("Processed code generator request")

		return err
	})
}

// parseFlags parses command line options, updates the flags, and returns a list of filenames to their path for
// any supplied mapping arguments.
func parseFlags(parameter string) (packageMap map[string]string) {
	if parameter == "" {
		return
	}

	packageMap = make(map[string]string)

	for _, p := range strings.Split(parameter, ",") {
		spec := strings.SplitN(p, "=", 2)
		if len(spec) == 1 {
			if err := flag.CommandLine.Set(spec[0], ""); err != nil {
				glog.Fatalf("Cannot set flag %s", p)
			}
			continue
		}

		name, value := spec[0], spec[1]

		if strings.HasPrefix(name, "M") {
			packageMap[name[1:]] = value
			continue
		}
		if err := flag.CommandLine.Set(name, value); err != nil {
			glog.Fatalf("Cannot set flag %s", p)
		}
	}

	return packageMap
}

func applyFlags(reg *descriptor.Registry, packageMap map[string]string) error {
	for k, v := range packageMap {
		reg.AddPkgMap(k, v)
	}

	if *grpcAPIConfiguration != "" {
		if err := reg.LoadGrpcAPIServiceFromYAML(*grpcAPIConfiguration); err != nil {
			return err
		}
	}
	if *warnOnUnboundMethods && *generateUnboundMethods {
		glog.Warningf("Option warn_on_unbound_methods has no effect when generate_unbound_methods is used.")
	}
	reg.SetStandalone(*standalone)
	reg.SetPrefix(*importPrefix)
	reg.SetImportPath(*importPath)
	reg.SetAllowDeleteBody(*allowDeleteBody)
	reg.SetAllowRepeatedFieldsInBody(*allowRepeatedFieldsInBody)
	reg.SetOmitPackageDoc(*omitPackageDoc)
	reg.SetWarnOnUnboundMethods(*warnOnUnboundMethods)
	reg.SetGenerateUnboundMethods(*generateUnboundMethods)
	return reg.SetRepeatedPathParamSeparator(*repeatedPathParamSeparator)
}<|MERGE_RESOLUTION|>--- conflicted
+++ resolved
@@ -91,12 +91,7 @@
 			targets = append(targets, f)
 		}
 
-<<<<<<< HEAD
 		files, err := gen.Generate(targets)
-=======
-		g := gengateway.New(reg, *useRequestContext, *registerFuncSuffix, *pathType, *allowPatchFeature, *standalone)
-		files, err := g.Generate(targets)
->>>>>>> 4cbe18c7
 		for _, f := range files {
 			glog.V(1).Infof("NewGeneratedFile %q in %s", f.GetName(), f.GoPkg)
 			genFile := plugin.NewGeneratedFile(f.GetName(), protogen.GoImportPath(f.GoPkg.Path))
